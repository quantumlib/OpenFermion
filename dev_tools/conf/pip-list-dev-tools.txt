--- conflicted
+++ resolved
@@ -1,8 +1,5 @@
 # For testing and analyzing code.
-<<<<<<< HEAD
 pylint~=2.4.0
-=======
 pytest-cov~=2.5.0
 pylint~=2.3.0
->>>>>>> 41d7000a
 yapf~=0.27.0