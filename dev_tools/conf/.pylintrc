[config]
max-line-length=80
disable=all
ignore-patterns=.*_pb2\.py,quantum_engine_service_client.py,engine_pb2_grpc.py
output-format=colorized
score=no
reports=no
enable=
    trailing-whitespace,
<<<<<<< HEAD
    wrong-import-order,
    wrong-import-position,
    yield-outside-function
=======
    unused-variable,
>>>>>>> 41d7000a

# Ignore long lines containing urls or pylint directives.
ignore-long-lines=^(.*#\w*pylint: disable.*|\s*(# )?<?https?://\S+>?)$<|MERGE_RESOLUTION|>--- conflicted
+++ resolved
@@ -7,13 +7,10 @@
 reports=no
 enable=
     trailing-whitespace,
-<<<<<<< HEAD
     wrong-import-order,
     wrong-import-position,
     yield-outside-function
-=======
-    unused-variable,
->>>>>>> 41d7000a
+    unused-variable
 
 # Ignore long lines containing urls or pylint directives.
 ignore-long-lines=^(.*#\w*pylint: disable.*|\s*(# )?<?https?://\S+>?)$