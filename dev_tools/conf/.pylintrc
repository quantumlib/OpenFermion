[config]
max-line-length=80
disable=all
ignore-patterns=.*_pb2\.py,quantum_engine_service_client.py,engine_pb2_grpc.py
output-format=colorized
score=no
reports=no
enable=
<<<<<<< HEAD
    init-is-generator,
    line-too-long,
=======
    anomalous-backslash-in-string,
    assert-on-tuple,
    bad-indentation,
    bad-option-value,
    bad-reversed-sequence,
    bad-super-call,
    consider-merging-isinstance,
    continue-in-finally,
    dangerous-default-value,
    duplicate-argument-name,
    expression-not-assigned,
    function-redefined,
    inconsistent-mro,
>>>>>>> ced9c09e
    trailing-whitespace,
    unused-variable,
    wrong-import-order,
    wrong-import-position,
    yield-outside-function

# Ignore long lines containing urls or pylint directives.
ignore-long-lines=^(.*#\w*pylint: disable.*|\s*(# )?<?https?://\S+>?)$<|MERGE_RESOLUTION|>--- conflicted
+++ resolved
@@ -6,10 +6,8 @@
 score=no
 reports=no
 enable=
-<<<<<<< HEAD
     init-is-generator,
     line-too-long,
-=======
     anomalous-backslash-in-string,
     assert-on-tuple,
     bad-indentation,
@@ -23,7 +21,6 @@
     expression-not-assigned,
     function-redefined,
     inconsistent-mro,
->>>>>>> ced9c09e
     trailing-whitespace,
     unused-variable,
     wrong-import-order,
