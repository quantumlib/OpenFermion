--- conflicted
+++ resolved
@@ -21,6 +21,7 @@
 
 from .qubit_partitioning import (
     binary_partition_iterator,
+    group_into_tensor_product_basis_sets,
     partition_iterator,
     pauli_string_iterator,
 )
@@ -40,18 +41,7 @@
     two_body_fermion_constraints,
 )
 
-<<<<<<< HEAD
 from .vpe_estimators import (
     PhaseFitEstimator,
     get_phase_function,
-)
-=======
-from .qubit_partitioning import (
-    binary_partition_iterator,
-    group_into_tensor_product_basis_sets,
-    partition_iterator,
-    pauli_string_iterator,
-)
-
-from .prony import prony
->>>>>>> ab081d3b
+)