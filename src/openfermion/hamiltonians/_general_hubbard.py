#   Licensed under the Apache License, Version 2.0 (the "License");
#   you may not use this file except in compliance with the License.
#   You may obtain a copy of the License at
#
#       http://www.apache.org/licenses/LICENSE-2.0
#
#   Unless required by applicable law or agreed to in writing, software
#   distributed under the License is distributed on an "AS IS" BASIS,
#   WITHOUT WARRANTIES OR CONDITIONS OF ANY KIND, either express or implied.
#   See the License for the specific language governing permissions and
#   limitations under the License.

"""This module constructs Hamiltonians for the multiband Fermi-Hubbard model.
"""

from collections import namedtuple

from openfermion.ops import FermionOperator
from openfermion.utils import (SpinPairs, Spin)

TunnelingParameter = namedtuple('TunnelingParameter',
                                ('edge_type', 'dofs', 'coefficient'))
InteractionParameter = namedtuple(
        'InteractionParameter',
        ('edge_type', 'dofs', 'coefficient', 'spin_pairs'))
PotentialParameter = namedtuple('PotentialParameter',
                                ('dof', 'coefficient'))


def number_operator(i, coefficient=1., particle_hole_symmetry=False):
    op = FermionOperator(((i, 1), (i, 0)), coefficient)
    if particle_hole_symmetry:
        op -= FermionOperator((), 0.5)
    return op


def interaction_operator(i, j, coefficient=1., particle_hole_symmetry=False):
    return (number_operator(i, coefficient, 
                            particle_hole_symmetry=particle_hole_symmetry) * 
            number_operator(j, particle_hole_symmetry=particle_hole_symmetry))


def tunneling_operator(i, j, coefficient=1.):
    return (FermionOperator(((i, 1), (j, 0)), coefficient) + 
            FermionOperator(((j, 1), (i, 0)), coefficient.conjugate()))

def number_difference_operator(i, j, coefficient=1.):
    return number_operator(i, coefficient) - number_operator(j, coefficient)

def number_difference_operator(i, j, coefficient=1.):
    return number_operator(i, coefficient) - number_operator(j, coefficient)


class FermiHubbardModel:
    r"""A general, parameterized Fermi-Hubbard model.

    The general (AKA 'multiband') Fermi-Hubbard model has `k` degrees of
    freedom per site in a lattice.
    For a lattice with `n` sites, there are `N = k * n` spatial orbitals.
    Additionally, in what we call the "spinful" model each spatial orbital is
    associated with "up" and "down" spin orbitals, for a total of `2N` spin
    orbitals; in the spinless model, there is only one spin-orbital per site
    for a total of `N`.

    For a lattice with only one type of site and edges from each site only to
    itself and its neighbors, the Hamiltonian for the spinful model has the
    form

    .. math::

        \begin{align}
        H = &- \sum_{a < b} t_{a, b}^{(\mathrm{onsite})}
               \sum_{i} \sum_{\sigma}
                     (a^\dagger_{i, a, \sigma} a_{i, b, \sigma} +
                      a^\dagger_{i, b, \sigma} a_{i, a, \sigma})
            \\
            &- \sum_{a} t_{a, a}^{(\mathrm{nghbr})}
               \sum_{\{i, j\}} \sum_{\sigma}
                     (a^\dagger_{i, a, \sigma} a_{j, a, \sigma} +
                      a^\dagger_{j, a, \sigma} a_{i, a, \sigma})
             - \sum_{a < b} t_{a, b}^{(\mathrm{nghbr})}
               \sum_{(i, j)} \sum_{\sigma}
                     (a^\dagger_{i, a, \sigma} a_{j, b, \sigma} +
                      a^\dagger_{j, b, \sigma} a_{i, a, \sigma})
            \\
            &+ \sum_{a < b} U_{a, b}^{(\mathrm{onsite}, +)}
               \sum_{i} \sum_{\sigma}
                     n_{i, a, \sigma} n_{i, b, \sigma}
            \\
            &+ \sum_{a} U_{a, a}^{(\mathrm{nghbr}, +)}
               \sum_{\{i, j\}} \sum_{\sigma}
                     n_{i, a, \sigma} n_{j, a, \sigma}
             + \sum_{a < b} U_{a, b}^{(\mathrm{nghbr}, +)}
               \sum_{(i, j)} \sum_{\sigma}
                     n_{i, a, \sigma} n_{j, b, \sigma}
            \\
            &+ \sum_{a \leq b} U_{a, b}^{(\mathrm{onsite}, -)}
               \sum_{i} \sum_{\sigma}
                     n_{i, a, \sigma} n_{i, b, -\sigma}
            \\
            &+ \sum_{a} U_{a, a}^{(\mathrm{nghbr}, -)}
               \sum_{\{ i, j \}} \sum_{\sigma}
                     n_{i, a, \sigma} n_{j, a, -\sigma}
             + \sum_{a < b} U_{a, b}^{(\mathrm{nghbr}, -)}
               \sum_{( i, j )} \sum_{\sigma}
                     n_{i, a, \sigma} n_{j, b, -\sigma}
            \\
            &- \sum_{a} \mu_a
               \sum_i \sum_{\sigma} n_{i, a, \sigma}
            \\
            &- h \sum_{i} \sum_{a}
                \left(n_{i, a, \uparrow} - n_{i, a, \downarrow}\right)
        \end{align}

    where

        - The indices :math:`(i, j)` and :math:`\{i, j\}` run over ordered and
          unordered pairs, respectively of sites :math:`i` and :math:`j` of
          neighboring sites in the lattice,
        - :math:`a` and :math:`b` index degrees of freedom on each site,
        - :math:`\sigma \in \{\uparrow, \downarrow\}` is the spin,
        - :math:`t_{a, b}^{(\mathrm{onsite})}` is the tunneling amplitude
          between spin orbitals on the same site,
        - :math:`t_{a, b}^{(\mathrm{nghbr})}` is the tunneling amplitude
          between spin orbitals on neighboring sites,
        - :math:`U_{a, b}^{(\mathrm{onsite, \pm})}` is the Coulomb potential
          between spin orbitals on the same site with the same (+) or different
          (-) spins,
        - :math:`U_{a, b}^{(\mathrm{nghbr, \pm})}` is the Coulomb potential
          betwen spin orbitals on neighborings sites with the same (+) or
          different (-) spins,
        - :math:`\mu_{a}` is the chemical potential, and
        - :math:`h` is the magnetic field.

    One can also construct the Hamiltonian for the spinless model, which
    has the form

    .. math::

        \begin{align}
        H = &- \sum_{a < b} t_{a, b}^{(\mathrm{onsite})}
               \sum_{i}
                     (a^\dagger_{i, a} a_{i, b} +
                      a^\dagger_{i, b} a_{i, a})
            \\
            &- \sum_{a} t_{a, a}^{(\mathrm{nghbr})}
               \sum_{\{i, j\}}
                     (a^\dagger_{i, a} a_{j, a} +
                      a^\dagger_{j, a} a_{i, a})
             - \sum_{a < b} t_{a, b}^{(\mathrm{nghbr})}
               \sum_{(i, j)}
                     (a^\dagger_{i, a} a_{j, b} +
                      a^\dagger_{j, b} a_{i, a})
            \\
            &+ \sum_{a < b} U_{a, b}^{(\mathrm{onsite})}
               \sum_{i}
                     n_{i, a} n_{i, b}
            \\
            &+ \sum_{a} U_{a, a}^{(\mathrm{nghbr})}
               \sum_{\{i, j\}}
                     n_{i, a} n_{j, a}
             + \sum_{a < b} U_{a, b}^{(\mathrm{nghbr})}
               \sum_{(i, j)}
                     n_{i, a} n_{j, b}
            \\
            &- \sum_{a} \mu_a
               \sum_i n_{i, a}
        \end{align}
    """


    def __init__(self, lattice,
                 tunneling_parameters=None,
                 interaction_parameters=None,
                 potential_parameters=None,
<<<<<<< HEAD
                 magnetic_field=0,
                 particle_hole_symmetry=False
=======
                 magnetic_field=0
>>>>>>> e64c17a8
                 ):
        r"""A Hubbard model defined on a lattice.

        Args:
            lattice (HubbardLattice): The lattice on which the model is defined.
            tunneling_parameters (Iterable[Tuple[Hashable, Tuple[int, int],
                Number]], optional): The tunneling parameters.
            interaction_parameters (Iterable[Tuple[Hashable, Tuple[int, int],
                Number, int?]], optional): The interaction parameters.
            potential_parameters (Iterable[Tuple[int, Number]], optional): The
                potential parameters.
            magnetic_field (Number, optional): The magnetic field. Default is 0.
<<<<<<< HEAD
            particle_hole_symmetry: If true, each number operator :math:`n` is
                replaced with :math:`n - 1/2`.
=======
>>>>>>> e64c17a8

        Each group of parameters is specified as an iterable of tuples.

        Each tunneling parameter is a tuple ``(edge_type, dofs, coefficient)``.

        In the spinful, model, the tunneling parameter corresponds to the terms

        .. math::

            t \sum_{(i, j) \in E^{(\mathrm{edge type})}} 
            \sum_{\sigma}
            \left(a_{i, a, \sigma}^{\dagger} a_{j, b, \sigma} 
            + a_{j, b, \sigma}^{\dagger} a_{i, a, \sigma}\right)

        and in the spinless model to 

        .. math::

            -t \sum_{(i, j) \in E^{(\mathrm{edge type})}} 
            \left(a_{i, a}^{\dagger} a_{j, b} 
            + a_{j, b}^{\dagger} a_{i, a}\right),

        where 

            - :math:`(a, b)` is the pair of degrees of freedom given by ``dofs``;
            - :math:`E^{(\mathrm{edge type})}` is the set of ordered pairs of
              site indices returned by ``lattice.site_pairs_iter(edge_type, a !=
              b)``; and
            - :math:`t` is the ``coefficient``.

        Each interaction parameter is a tuple ``(edge_type, dofs,
        coefficient, spin_pairs)``. The final ``spin_pairs`` element is
        optional, and will default to ``SpinPairs.ALL``. In any case, it is
        ignored for spinless lattices.

        For example, in the spinful model if `dofs` indicates distinct degrees of freedom then the parameter corresponds to the terms

        .. math::

            U \sum_{(i, j) \in E^{(\mathrm{edge type})}} \sum_{(\sigma, \sigma')}
            n_{i, a, \sigma} n_{j, b, \sigma'}

        where 

            - :math:`(a, b)` is the pair of degrees of freedom given by ``dofs``;
            - :math:`E^{(\mathrm{edge type})}` is the set of ordered pairs of
              site indices returned by ``lattice.site_pairs_iter(edge_type)``;
            - :math:`U` is the ``coefficient``; and
            - :math:`(\sigma, \sigma')` runs over
                - all four possible pairs of spins if `spin_pairs == SpinPairs.ALL`,
                - :math:`\{(\uparrow, \downarrow), (\downarrow, \uparrow)\}` if `spin_pairs == SpinPairs.DIFF`, and 
                - :math:`\{(\uparrow, \uparrow), (\downarrow, \downarrow)\}' if 'spin_pairs == SpinPairs.SAME`.

        Each potential parameter is a tuple ``(dof, coefficient)``. For example, in the spinful model, it corresponds to the terms

        .. math::
            -\mu \sum_{i} \sum_{\sigma} n_{i, a, \sigma},

        where 

            - :math:`i` runs over the sites of the lattice;
            - :math:`a` is the degree of freedom ``dof``; and
            - :math:`\mu` is the ``coefficient``.

        In the spinless model, the magnetic field is ignored.
        """

        self.lattice = lattice

        self.tunneling_parameters = self.parse_tunneling_parameters(
                tunneling_parameters)
        self.interaction_parameters = self.parse_interaction_parameters(
                interaction_parameters)
        self.potential_parameters = self.parse_potential_parameters(
                potential_parameters)
        self.magnetic_field = magnetic_field
<<<<<<< HEAD
        self.particle_hole_symmetry = particle_hole_symmetry
=======

>>>>>>> e64c17a8


    def parse_tunneling_parameters(self, parameters):
        if parameters is None:
            return []
        parsed_parameters = []
        for parameter in parameters:
            parameter = TunnelingParameter(*parameter)
            self.lattice.validate_edge_type(parameter.edge_type)
            self.lattice.validate_dofs(parameter.dofs, 2)
            if ((parameter.edge_type in self.lattice.onsite_edge_types) and 
                (len(set(parameter.dofs)) == 1)):
                raise ValueError('Invalid onsite tunneling parameter between '
                                 'same dof {}.'.format(parameter.dofs))
            parsed_parameters.append(parameter)
        return parsed_parameters


    def parse_interaction_parameters(self, parameters):
        if parameters is None:
            return []
        parsed_parameters = []
        for parameter in parameters:
            if len(parameter) not in (3, 4):
                raise ValueError('len(parameter) not in (3, 4)')
            spin_pairs = (SpinPairs.ALL if len(parameter) < 4 
                                        else parameter[-1])
            parameter = InteractionParameter(*parameter[:3],
                                             spin_pairs=spin_pairs)
            self.lattice.validate_edge_type(parameter.edge_type)
            self.lattice.validate_dofs(parameter.dofs, 2)
            if ((len(set(parameter.dofs)) == 1) and 
                (parameter.edge_type in self.lattice.onsite_edge_types) and
                (parameter.spin_pairs == SpinPairs.SAME)):
                raise ValueError('Parameter {} specifies '.format(parameter) +
                        'invalid interaction between spin orbital and itself.')
            parsed_parameters.append(parameter)
        return parsed_parameters


    def parse_potential_parameters(self, parameters):
        if parameters is None:
            return []
        parsed_parameters = []
        for parameter in parameters:
            parameter = PotentialParameter(*parameter)
            self.lattice.validate_dof(parameter.dof)
            parsed_parameters.append(parameter)
        return parsed_parameters


    def tunneling_terms(self):
        terms = FermionOperator()
        for param in self.tunneling_parameters:
            a, aa = param.dofs
            site_pairs = self.lattice.site_pairs_iter(param.edge_type, a != aa)
            for r, rr in site_pairs:
                for spin_index in self.lattice.spin_indices:
                    i = self.lattice.to_spin_orbital_index(r, a, spin_index)
                    j = self.lattice.to_spin_orbital_index(rr, aa, spin_index)
                    terms += tunneling_operator(i, j, -param.coefficient)
        return terms


    def interaction_terms(self):
        terms = FermionOperator()
        for param in self.interaction_parameters:
            a, aa = param.dofs
            for r, rr in self.lattice.site_pairs_iter(param.edge_type, a != aa):
                same_spatial_orbital = (a, r) == (aa, rr)
                for s, ss in self.lattice.spin_pairs_iter(
                        SpinPairs.DIFF if same_spatial_orbital
                        else param.spin_pairs,
                        not same_spatial_orbital):
                    i = self.lattice.to_spin_orbital_index(r, a, s)
                    j = self.lattice.to_spin_orbital_index(rr, aa, ss)
                    terms += interaction_operator(i, j, param.coefficient, i
                            particle_hole_symmetry=self.particle_hole_symmetry)
        return terms


    def potential_terms(self):
        terms = FermionOperator()
        for param in self.potential_parameters:
            for site_index in self.lattice.site_indices:
                for spin_index in self.lattice.spin_indices:
                    i = self.lattice.to_spin_orbital_index(
                            site_index, param.dof, spin_index)
                    terms += number_operator(i, -param.coefficient, 
                            particle_hole_symmetry=self.particle_hole_symmetry)
        return terms


    def field_terms(self):
        terms = FermionOperator()
        if self.lattice.spinless or not self.magnetic_field:
            return terms
        for site_index in self.lattice.site_indices:
            for dof in self.lattice.dof_indices:
                i = self.lattice.to_spin_orbital_index(site_index, dof, Spin.UP)
                j = self.lattice.to_spin_orbital_index(site_index, dof, Spin.DOWN)
                terms += number_difference_operator(i, j, -self.magnetic_field)
        return terms

    def field_terms(self):
        terms = FermionOperator()
        if self.lattice.spinless or not self.magnetic_field:
            return terms
        for site_index in self.lattice.site_indices:
            for dof in self.lattice.dof_indices:
                i = self.lattice.to_spin_orbital_index(site_index, dof, Spin.UP)
                j = self.lattice.to_spin_orbital_index(site_index, dof, Spin.DOWN)
                terms += number_difference_operator(i, j, -self.magnetic_field)
        return terms


    def hamiltonian(self):
        return (self.tunneling_terms() + 
                self.interaction_terms() + 
                self.potential_terms() +
                self.field_terms())<|MERGE_RESOLUTION|>--- conflicted
+++ resolved
@@ -173,12 +173,8 @@
                  tunneling_parameters=None,
                  interaction_parameters=None,
                  potential_parameters=None,
-<<<<<<< HEAD
                  magnetic_field=0,
                  particle_hole_symmetry=False
-=======
-                 magnetic_field=0
->>>>>>> e64c17a8
                  ):
         r"""A Hubbard model defined on a lattice.
 
@@ -191,11 +187,8 @@
             potential_parameters (Iterable[Tuple[int, Number]], optional): The
                 potential parameters.
             magnetic_field (Number, optional): The magnetic field. Default is 0.
-<<<<<<< HEAD
             particle_hole_symmetry: If true, each number operator :math:`n` is
                 replaced with :math:`n - 1/2`.
-=======
->>>>>>> e64c17a8
 
         Each group of parameters is specified as an iterable of tuples.
 
@@ -272,11 +265,7 @@
         self.potential_parameters = self.parse_potential_parameters(
                 potential_parameters)
         self.magnetic_field = magnetic_field
-<<<<<<< HEAD
         self.particle_hole_symmetry = particle_hole_symmetry
-=======
-
->>>>>>> e64c17a8
 
 
     def parse_tunneling_parameters(self, parameters):
@@ -353,7 +342,7 @@
                         not same_spatial_orbital):
                     i = self.lattice.to_spin_orbital_index(r, a, s)
                     j = self.lattice.to_spin_orbital_index(rr, aa, ss)
-                    terms += interaction_operator(i, j, param.coefficient, i
+                    terms += interaction_operator(i, j, param.coefficient,
                             particle_hole_symmetry=self.particle_hole_symmetry)
         return terms
 
