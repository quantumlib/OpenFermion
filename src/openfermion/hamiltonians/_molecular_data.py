#   Licensed under the Apache License, Version 2.0 (the "License");
#   you may not use this file except in compliance with the License.
#   You may obtain a copy of the License at
#
#       http://www.apache.org/licenses/LICENSE-2.0
#
#   Unless required by applicable law or agreed to in writing, software
#   distributed under the License is distributed on an "AS IS" BASIS,
#   WITHOUT WARRANTIES OR CONDITIONS OF ANY KIND, either express or implied.
#   See the License for the specific language governing permissions and
#   limitations under the License.

"""Class and functions to store quantum chemistry data."""

import h5py
import numpy
import os
import uuid

from openfermion.config import *
from openfermion.ops import InteractionOperator, InteractionRDM


"""NOTE ON PQRS CONVENTION:
  The data structures which hold fermionic operators / integrals /
  coefficients assume a particular convention which depends on how integrals
  are labeled:
  h[p,q]=\int \phi_p(x)* (T + V_{ext}) \phi_q(x) dx
  h[p,q,r,s]=\int \phi_p(x)* \phi_q(y)* V_{elec-elec} \phi_r(y) \phi_s(x) dxdy
  With this convention, the molecular Hamiltonian becomes
  H =\sum_{p,q} h[p,q] a_p^\dagger a_q
    + 0.5 * \sum_{p,q,r,s} h[p,q,r,s] a_p^\dagger a_q^\dagger a_r a_s
"""

# Define a compatible basestring for checking between Python 2 and 3
try:
    basestring
except NameError:  # pragma: no cover
    basestring = str


# Define error objects which inherit from Exception.
class MoleculeNameError(Exception):
    pass


class MissingCalculationError(Exception):
    pass


# Functions to change from Bohr to angstroms and back.
def bohr_to_angstroms(distance):
    # Value defined so it is the inverse to numerical precision of angs to bohr
    return 0.5291772458017723 * distance


def angstroms_to_bohr(distance):
    return 1.889726 * distance


# The Periodic Table as a python list and dictionary.
periodic_table = [
    '?',
    'H', 'He',
    'Li', 'Be',
    'B', 'C', 'N', 'O', 'F', 'Ne',
    'Na', 'Mg',
    'Al', 'Si', 'P', 'S', 'Cl', 'Ar',
    'K', 'Ca',
    'Sc', 'Ti', 'V', 'Cr', 'Mn', 'Fe', 'Co', 'Ni',
    'Cu', 'Zn', 'Ga', 'Ge', 'As', 'Se', 'Br', 'Kr',
    'Rb', 'Sr',
    'Y', 'Zr', 'Nb', 'Mo', 'Tc', 'Ru', 'Rh', 'Pd',
    'Ag', 'Cd', 'In', 'Sn', 'Sb', 'Te', 'I', 'Xe',
    'Cs', 'Ba',
    'La', 'Ce', 'Pr', 'Nd', 'Pm', 'Sm', 'Eu', 'Gd',
    'Tb', 'Dy', 'Ho', 'Er', 'Tm', 'Yb', 'Lu',
    'Hf', 'Ta', 'W', 'Re', 'Os', 'Ir', 'Pt', 'Au',
    'Hg', 'Tl', 'Pb', 'Bi', 'Po', 'At', 'Rn',
    'Fr', 'Ra',
    'Ac', 'Th', 'Pa', 'U', 'Np', 'Pu', 'Am', 'Cm',
    'Bk', 'Cf', 'Es', 'Fm', 'Md', 'No', 'Lr']
periodic_hash_table = {}
for atomic_number, atom in enumerate(periodic_table):
    periodic_hash_table[atom] = atomic_number


# Spin polarization of atoms on period table.
periodic_polarization = [-1,
                         1, 0,
                         1, 0, 1, 2, 3, 2, 1, 0,
                         1, 0, 1, 2, 3, 2, 1, 0,
                         1, 0, 1, 2, 3, 6, 5, 4, 3, 2, 1, 0, 1, 2, 3, 2, 1, 0,
                         1, 0, 1, 2, 5, 6, 5, 8, 9, 0, 1, 0, 1, 2, 3, 2, 1, 0]


def name_molecule(geometry,
                  basis,
                  multiplicity,
                  charge,
                  description):
    """Function to name molecules.

    Args:
        geometry: A list of tuples giving the coordinates of each atom.
            example is [('H', (0, 0, 0)), ('H', (0, 0, 0.7414))].
            Distances in angstrom. Use atomic symbols to specify atoms.
        basis: A string giving the basis set. An example is 'cc-pvtz'.
        multiplicity: An integer giving the spin multiplicity.
        charge: An integer giving the total molecular charge.
        description: A string giving a description. As an example,
            for dimers a likely description is the bond length (e.g. 0.7414).

    Returns:
        name: A string giving the name of the instance.

    Raises:
        MoleculeNameError: If spin multiplicity is not valid.
    """
    if not isinstance(geometry, basestring):
        # Get sorted atom vector.
        atoms = [item[0] for item in geometry]
        atom_charge_info = [(atom, atoms.count(atom)) for atom in set(atoms)]
        sorted_info = sorted(atom_charge_info,
                             key=lambda atom: periodic_hash_table[atom[0]])

        # Name molecule.
        name = '{}{}'.format(sorted_info[0][0], sorted_info[0][1])
        for info in sorted_info[1::]:
            name += '-{}{}'.format(info[0], info[1])
    else:
        name = geometry

    # Add basis.
    name += '_{}'.format(basis)

    # Add multiplicity.
    multiplicity_dict = {1: 'singlet',
                         2: 'doublet',
                         3: 'triplet',
                         4: 'quartet',
                         5: 'quintet',
                         6: 'sextet',
                         7: 'septet',
                         8: 'octet',
                         9: 'nonet',
                         10: 'dectet',
                         11: 'undectet',
                         12: 'duodectet'}
    if (multiplicity not in multiplicity_dict):
        raise MoleculeNameError('Invalid spin multiplicity provided.')
    else:
        name += '_{}'.format(multiplicity_dict[multiplicity])

    # Add charge.
    if charge > 0:
        name += '_{}+'.format(charge)
    elif charge < 0:
        name += '_{}-'.format(charge)

    # Optionally add descriptive tag and return.
    if description:
        name += '_{}'.format(description)
    return name


def geometry_from_file(file_name):
    """Function to create molecular geometry from text file.

    Args:
        file_name: a string giving the location of the geometry file.
            It is assumed that geometry is given for each atom on line, e.g.:
            H 0. 0. 0.
            H 0. 0. 0.7414

    Returns:
        geometry: A list of tuples giving the coordinates of each atom.
            example is [('H', (0, 0, 0)), ('H', (0, 0, 0.7414))].
            Distances in angstrom. Use atomic symbols to specify atoms.
    """
    geometry = []
    with open(file_name, 'r') as stream:
        for line in stream:
            data = line.split()
            if len(data) == 4:
                atom = data[0]
                coordinates = (float(data[1]), float(data[2]), float(data[3]))
                geometry += [(atom, coordinates)]
    return geometry


class MolecularData(object):

    """Class for storing molecule data from a fixed basis set at a fixed
    geometry that is obtained from classical electronic structure
    packages. Not every field is filled in every calculation. All data
    that can (for some instance) exceed 10 MB should be saved
    separately. Data saved in HDF5 format.

    Attributes:
        geometry: A list of tuples giving the coordinates of each atom. An
            example is [('H', (0, 0, 0)), ('H', (0, 0, 0.7414))]. Distances
            in angstrom. Use atomic symbols to specify atoms.
        basis: A string giving the basis set. An example is 'cc-pvtz'.
        charge: An integer giving the total molecular charge. Defaults to 0.
        multiplicity: An integer giving the spin multiplicity.
        description: An optional string giving a description. As an example,
            for dimers a likely description is the bond length (e.g. 0.7414).
        name: A string giving a characteristic name for the instance.
        filename: The name of the file where the molecule data is saved.
        n_atoms: Integer giving the number of atoms in the molecule.
        n_electrons: Integer giving the number of electrons in the molecule.
        atoms: List of the atoms in molecule sorted by atomic number.
        protons: List of atomic charges in molecule sorted by atomic number.
        hf_energy: Energy from open or closed shell Hartree-Fock.
        nuclear_repulsion: Energy from nuclei-nuclei interaction.
        canonical_orbitals: numpy array giving canonical orbital coefficients.
        n_orbitals: Integer giving total number of spatial orbitals.
        n_qubits: Integer giving total number of qubits that would be needed.
        orbital_energies: Numpy array giving the canonical orbital energies.
        fock_matrix: Numpy array giving the Fock matrix.
        overlap_integrals: Numpy array of AO overlap integrals
        one_body_integrals: Numpy array of one-electron integrals
        two_body_integrals: Numpy array of two-electron integrals
        mp2_energy: Energy from MP2 perturbation theory.
        cisd_energy: Energy from configuration interaction singles + doubles.
        cisd_one_rdm: Numpy array giving 1-RDM from CISD calculation.
        cisd_two_rdm: Numpy array giving 2-RDM from CISD calculation.
        fci_energy: Exact energy of molecule within given basis.
        fci_one_rdm: Numpy array giving 1-RDM from FCI calculation.
        fci_two_rdm: Numpy array giving 2-RDM from FCI calculation.
        ccsd_energy: Energy from coupled cluster singles + doubles.
        ccsd_single_amps: Numpy array holding single amplitudes
        ccsd_double_amps: Numpy array holding double amplitudes
        general_calculations: A dictionary storing general calculation results
            for this system annotated by the key.
    """
    def __init__(self, geometry=None, basis=None, multiplicity=None,
                 charge=0, description="", filename="", data_directory=None):
        """Initialize molecular metadata which defines class.

        Args:
            geometry: A list of tuples giving the coordinates of each atom.
                An example is [('H', (0, 0, 0)), ('H', (0, 0, 0.7414))].
                Distances in angstrom. Use atomic symbols to
                specify atoms. Only optional if loading from file.
            basis: A string giving the basis set. An example is 'cc-pvtz'.
                Only optional if loading from file.
            charge: An integer giving the total molecular charge. Defaults
                to 0.  Only optional if loading from file.
            multiplicity: An integer giving the spin multiplicity.  Only
                optional if loading from file.
            description: A optional string giving a description. As an
                example, for dimers a likely description is the bond length
                (e.g. 0.7414).
            filename: An optional string giving name of file.
                If filename is not provided, one is generated automatically.
            data_directory: Optional data directory to change from default
                data directory specified in config file.
        """
        # Check appropriate data as been provided and autoload if requested.
        if ((geometry is None) or
                (basis is None) or
                (multiplicity is None)):
            if filename:
                if filename[-5:] == '.hdf5':
                    self.filename = filename[:(len(filename) - 5)]
                else:
                    self.filename = filename
                self.load()
                self.init_lazy_properties()
                return
            else:
                raise ValueError("Geometry, basis, multiplicity must be"
                                 "specified when not loading from file.")

        # Metadata fields which must be provided.
        self.geometry = geometry
        self.basis = basis
        self.multiplicity = multiplicity

        # Metadata fields with default values.
        self.charge = charge
        if (not isinstance(description, basestring)):
            raise TypeError("description must be a string.")
        self.description = description

        # Name molecule and get associated filename
        self.name = name_molecule(geometry, basis, multiplicity,
                                  charge, description)
        if filename:
            if filename[-5:] == '.hdf5':
                filename = filename[:(len(filename) - 5)]
            self.filename = filename
        else:
            if data_directory is None:
                self.filename = DATA_DIRECTORY + '/' + self.name
            else:
                self.filename = data_directory + '/' + self.name

        # Attributes generated automatically by class.
        if not isinstance(geometry, basestring):
            self.n_atoms = len(geometry)
            self.atoms = sorted([row[0] for row in geometry],
                                key=lambda atom: periodic_hash_table[atom])
            self.protons = [periodic_hash_table[atom] for atom in self.atoms]
            self.n_electrons = sum(self.protons) - charge
        else:
            self.n_atoms = 0
            self.atoms = []
            self.protons = 0
            self.n_electrons = 0

        # Generic attributes from calculations.
        self.n_orbitals = None
        self.n_qubits = None
        self.nuclear_repulsion = None

        # Attributes generated from SCF calculation.
        self.hf_energy = None
        self.orbital_energies = None

        # Attributes generated from MP2 calculation.
        self.mp2_energy = None

        # Attributes generated from CISD calculation.
        self.cisd_energy = None

        # Attributes generated from exact diagonalization.
        self.fci_energy = None

        # Attributes generated from CCSD calculation.
        self.ccsd_energy = None

        # General calculation results
        self.general_calculations = {}

        # Initialize attributes that will be loaded only upon demand
        self.init_lazy_properties()

    def init_lazy_properties(self):
        """Initializes properties loaded on demand to None"""

        # Molecular orbitals
        self._canonical_orbitals = None

        # Overlap matrix corresponding to bare orbitals defining MOs
        self._overlap_integrals = None

        # Electronic Integrals
        self._one_body_integrals = None
        self._two_body_integrals = None

        # CI RDMs
        self._cisd_one_rdm = None
        self._cisd_two_rdm = None

        # FCI RDMs
        self._fci_one_rdm = None
        self._fci_two_rdm = None

        # Coupled cluster amplitudes
        self._ccsd_single_amps = None
        self._ccsd_double_amps = None

    # The following block of property getters and setters allow class
    # attributes to be used as if they were stored in the class, but are
    # actually loaded only upon request from file.  This greatly speeds up
    # calculations and saves considerable memory in cases where some of the
    # 4-index quantities are not used.

    @property
    def canonical_orbitals(self):
        if self._canonical_orbitals is None:
            data = self.get_from_file("canonical_orbitals")
            self._canonical_orbitals = (data if data is not None and
                                        data.dtype.num != 0 else None)
        return self._canonical_orbitals

    @canonical_orbitals.setter
    def canonical_orbitals(self, value):
        self._canonical_orbitals = value

    @property
    def overlap_integrals(self):
        if self._overlap_integrals is None:
            data = self.get_from_file("overlap_integrals")
            self._overlap_integrals = (data if data is not None and
                                       data.dtype.num != 0 else None)
        return self._overlap_integrals

    @overlap_integrals.setter
    def overlap_integrals(self, value):
        self._overlap_integrals = value

    @property
    def one_body_integrals(self):
        if self._one_body_integrals is None:
            data = self.get_from_file("one_body_integrals")
            self._one_body_integrals = (data if data is not None and
                                        data.dtype.num != 0 else None)
        return self._one_body_integrals

    @one_body_integrals.setter
    def one_body_integrals(self, value):
        self._one_body_integrals = value

    @property
    def two_body_integrals(self):
        if self._two_body_integrals is None:
            data = self.get_from_file("two_body_integrals")
            self._two_body_integrals = (data if data is not None and
                                        data.dtype.num != 0 else None)
        return self._two_body_integrals

    @two_body_integrals.setter
    def two_body_integrals(self, value):
        self._two_body_integrals = value

    @property
    def cisd_one_rdm(self):
        if self._cisd_one_rdm is None:
            data = self.get_from_file("cisd_one_rdm")
            self._cisd_one_rdm = (data if data is not None and
                                  data.dtype.num != 0 else None)
        return self._cisd_one_rdm

    @cisd_one_rdm.setter
    def cisd_one_rdm(self, value):
        self._cisd_one_rdm = value

    @property
    def cisd_two_rdm(self):
        if self._cisd_two_rdm is None:
            data = self.get_from_file("cisd_two_rdm")
            self._cisd_two_rdm = (data if data is not None and
                                  data.dtype.num != 0 else None)
        return self._cisd_two_rdm

    @cisd_two_rdm.setter
    def cisd_two_rdm(self, value):
        self._cisd_two_rdm = value

    @property
    def fci_one_rdm(self):
        if self._fci_one_rdm is None:
            data = self.get_from_file("fci_one_rdm")
            self._fci_one_rdm = (data if data is not None and
                                 data.dtype.num != 0 else None)
        return self._fci_one_rdm

    @fci_one_rdm.setter
    def fci_one_rdm(self, value):
        self._fci_one_rdm = value

    @property
    def fci_two_rdm(self):
        if self._fci_two_rdm is None:
            data = self.get_from_file("fci_two_rdm")
            self._fci_two_rdm = (data if data is not None and
                                 data.dtype.num != 0 else None)
        return self._fci_two_rdm

    @fci_two_rdm.setter
    def fci_two_rdm(self, value):
        self._fci_two_rdm = value

    @property
    def ccsd_single_amps(self):
        if self._ccsd_single_amps is None:
            data = self.get_from_file("ccsd_single_amps")
            self._ccsd_single_amps = (data if data is not None and
                                      data.dtype.num != 0 else None)
        return self._ccsd_single_amps

    @ccsd_single_amps.setter
    def ccsd_single_amps(self, value):
        self._ccsd_single_amps = value

    @property
    def ccsd_double_amps(self):
        if self._ccsd_double_amps is None:
            data = self.get_from_file("ccsd_double_amps")
            self._ccsd_double_amps = (data if data is not None and
                                      data.dtype.num != 0 else None)
        return self._ccsd_double_amps

    @ccsd_double_amps.setter
    def ccsd_double_amps(self, value):
        self._ccsd_double_amps = value

    def save(self):
        """Method to save the class under a systematic name."""
        # Create a temporary file and swap it to the original name in case
        # data needs to be loaded while saving
        tmp_name = uuid.uuid4()
        with h5py.File("{}.hdf5".format(tmp_name), "w") as f:
            # Save geometry (atoms and positions need to be separate):
            d_geom = f.create_group("geometry")
            if not isinstance(self.geometry, basestring):
                atoms = [numpy.string_(item[0]) for item in self.geometry]
                positions = numpy.array([list(item[1])
                                         for item in self.geometry])
            else:
                atoms = numpy.string_(self.geometry)
                positions = None
            d_geom.create_dataset("atoms", data=(atoms if atoms is not None
                                                 else False))
            d_geom.create_dataset("positions", data=(positions if positions
                                                     is not None else False))
            # Save basis:
            f.create_dataset("basis", data=numpy.string_(self.basis))
            # Save multiplicity:
            f.create_dataset("multiplicity", data=self.multiplicity)
            # Save charge:
            f.create_dataset("charge", data=self.charge)
            # Save description:
            f.create_dataset("description",
                             data=numpy.string_(self.description))
            # Save name:
            f.create_dataset("name", data=numpy.string_(self.name))
            # Save n_atoms:
            f.create_dataset("n_atoms", data=self.n_atoms)
            # Save atoms:
            f.create_dataset("atoms", data=numpy.string_(self.atoms))
            # Save protons:
            f.create_dataset("protons", data=self.protons)
            # Save n_electrons:
            f.create_dataset("n_electrons", data=self.n_electrons)
            # Save generic attributes from calculations:
            f.create_dataset("n_orbitals",
                             data=(self.n_orbitals if self.n_orbitals
                                   is not None else False))
            f.create_dataset("n_qubits",
                             data=(self.n_qubits if
                                   self.n_qubits is not None else False))
            f.create_dataset("nuclear_repulsion",
                             data=(self.nuclear_repulsion if
                                   self.nuclear_repulsion is not None else
                                   False))
            # Save attributes generated from SCF calculation.
            f.create_dataset("hf_energy", data=(self.hf_energy if
                                                self.hf_energy is not None
                                                else False))
            f.create_dataset("canonical_orbitals",
                             data=(self.canonical_orbitals if
                                   self.canonical_orbitals is
                                   not None else False),
                             compression=("gzip" if self.canonical_orbitals
                                          is not None else None))
            f.create_dataset("overlap_integrals",
                             data=(self.overlap_integrals if
                                   self.overlap_integrals is
                                   not None else False),
                             compression=("gzip" if self.overlap_integrals
                                          is not None else None))
            f.create_dataset("orbital_energies",
                             data=(self.orbital_energies if
                                   self.orbital_energies is not None else
                                   False))
            # Save attributes generated from integrals.
            f.create_dataset("one_body_integrals",
                             data=(self.one_body_integrals if
                                   self.one_body_integrals is
                                   not None else False),
                             compression=("gzip" if self.one_body_integrals
                                          is not None else None))
            f.create_dataset("two_body_integrals",
                             data=(self.two_body_integrals if
                                   self.two_body_integrals is
                                   not None else False),
                             compression=("gzip" if self.two_body_integrals
                                          is not None else None))
            # Save attributes generated from MP2 calculation.
            f.create_dataset("mp2_energy",
                             data=(self.mp2_energy if
                                   self.mp2_energy is not None else False))
            # Save attributes generated from CISD calculation.
            f.create_dataset("cisd_energy",
                             data=(self.cisd_energy if
                                   self.cisd_energy is not None else False))
            f.create_dataset("cisd_one_rdm",
                             data=(self.cisd_one_rdm if
                                   self.cisd_one_rdm is not None else False),
                             compression=("gzip" if self.cisd_one_rdm
                                          is not None else None))
            f.create_dataset("cisd_two_rdm",
                             data=(self.cisd_two_rdm if
                                   self.cisd_two_rdm is not None else False),
                             compression=("gzip" if self.cisd_two_rdm
                                          is not None else None))
            # Save attributes generated from exact diagonalization.
            f.create_dataset("fci_energy",
                             data=(self.fci_energy if
                                   self.fci_energy is not None else False))
            f.create_dataset("fci_one_rdm",
                             data=(self.fci_one_rdm if
                                   self.fci_one_rdm is not None else False),
                             compression=("gzip" if self.fci_one_rdm
                                          is not None else None))
            f.create_dataset("fci_two_rdm",
                             data=(self.fci_two_rdm if
                                   self.fci_two_rdm is not None else False),
                             compression=("gzip" if self.fci_two_rdm is not
                                          None else None))
            # Save attributes generated from CCSD calculation.
            f.create_dataset("ccsd_energy",
                             data=(self.ccsd_energy if
                                   self.ccsd_energy is not None else False))
            f.create_dataset("ccsd_single_amps",
                             data=(self.ccsd_single_amps
                                   if self.ccsd_single_amps is not None else
                                   False),
                             compression=("gzip" if self.ccsd_single_amps
                                          is not None else None))
            f.create_dataset("ccsd_double_amps",
                             data=(self.ccsd_double_amps
                                   if self.ccsd_double_amps is
                                   not None else False),
                             compression=("gzip" if self.ccsd_double_amps
                                          is not None else None))

            # Save general calculation data
            key_list = list(self.general_calculations.keys())
            f.create_dataset("general_calculations_keys",
                             data=([numpy.string_(key) for key in key_list] if
                                   len(key_list) > 0 else False))
            f.create_dataset("general_calculations_values",
                             data=([self.general_calculations[key] for
                                   key in key_list] if
                                   len(key_list) > 0 else False))

        # Remove old file first for compatibility with systems that don't allow
        # rename replacement.  Catching OSError for when file does not exist
        # yet
        try:
            os.remove("{}.hdf5".format(self.filename))
        except OSError:
            pass

        os.rename("{}.hdf5".format(tmp_name),
                  "{}.hdf5".format(self.filename))

    def load(self):
        geometry = []

        with h5py.File("{}.hdf5".format(self.filename), "r") as f:
            # Load geometry:
            data = f["geometry/atoms"]
            if data.shape != (()):
                for atom, pos in zip(f["geometry/atoms"][...],
                                     f["geometry/positions"][...]):
                    geometry.append((atom.tobytes().
                                     decode('utf-8'), list(pos)))
                self.geometry = geometry
            else:
                self.geometry = data[...].tobytes().decode('utf-8')
            # Load basis:
            self.basis = f["basis"][...].tobytes().decode('utf-8')
            # Load multiplicity:
            self.multiplicity = int(f["multiplicity"][...])
            # Load charge:
            self.charge = int(f["charge"][...])
            # Load description:
            self.description = f["description"][...].tobytes().decode(
                    'utf-8').rstrip(u'\x00')
            # Load name:
            self.name = f["name"][...].tobytes().decode('utf-8')
            # Load n_atoms:
            self.n_atoms = int(f["n_atoms"][...])
            # Load atoms:
            self.atoms = f["atoms"][...]
            # Load protons:
            self.protons = f["protons"][...]
            # Load n_electrons:
            self.n_electrons = int(f["n_electrons"][...])
            # Load generic attributes from calculations:
            data = f["n_orbitals"][...]
            self.n_orbitals = int(data) if data.dtype.num != 0 else None
            data = f["n_qubits"][...]
            self.n_qubits = int(data) if data.dtype.num != 0 else None
            data = f["nuclear_repulsion"][...]
            self.nuclear_repulsion = (float(data) if data.dtype.num != 0 else
                                      None)
            # Load attributes generated from SCF calculation.
            data = f["hf_energy"][...]
            self.hf_energy = data if data.dtype.num != 0 else None
            data = f["orbital_energies"][...]
            self.orbital_energies = data if data.dtype.num != 0 else None
            # Load attributes generated from MP2 calculation.
            data = f["mp2_energy"][...]
            self.mp2_energy = data if data.dtype.num != 0 else None
            # Load attributes generated from CISD calculation.
            data = f["cisd_energy"][...]
            self.cisd_energy = data if data.dtype.num != 0 else None
            # Load attributes generated from exact diagonalization.
            data = f["fci_energy"][...]
            self.fci_energy = data if data.dtype.num != 0 else None
            # Load attributes generated from CCSD calculation.
            data = f["ccsd_energy"][...]
            self.ccsd_energy = data if data.dtype.num != 0 else None
            # Load general calculations
            if ("general_calculations_keys" in f and
                    "general_calculations_values" in f):
                keys = f["general_calculations_keys"]
                values = f["general_calculations_values"]
                if keys.shape != (()):
                    self.general_calculations = {
                        key.tobytes().decode('utf-8'): value for key, value
                        in zip(keys[...], values[...])}
            else:
                self.general_calculations = None

    def get_from_file(self, property_name):
        """Helper routine to re-open HDF5 file and pull out single property

        Args:
            property_name: Property name to load from self.filename

        Returns:
            The data located at file[property_name] for the HDF5 file at
                self.filename. Returns None if the key is not found in the
                file.
        """
        try:
            with h5py.File("{}.hdf5".format(self.filename), "r") as f:
                data = f[property_name][...]
        except KeyError:
            data = None
        except IOError:
            data = None
        return data

    def get_n_alpha_electrons(self):
        """Return number of alpha electrons."""
        return self.n_electrons / 2 + (self.multiplicity - 1)

    def get_n_beta_electrons(self):
        """Return number of beta electrons."""
        return self.n_electrons / 2 - (self.multiplicity - 1)

    def get_integrals(self):
        """Method to return 1-electron and 2-electron integrals in MO basis.

        Returns:
            one_body_integrals: An array of the one-electron integrals having
                shape of (n_orbitals, n_orbitals).
            two_body_integrals: An array of the two-electron integrals having
                shape of (n_orbitals, n_orbitals, n_orbitals, n_orbitals).

        Raises:
          MisissingCalculationError: If integrals are not calculated.
        """
        # Make sure integrals have been computed.
        if self.one_body_integrals is None or self.two_body_integrals is None:
            raise MissingCalculationError(
                'Missing integral calculation in {}, run before loading '
                'integrals.'.format(self.filename))
        return self.one_body_integrals, self.two_body_integrals

    def get_active_space_integrals(self,
                                   occupied_indices=None,
                                   active_indices=None):
        """Restricts a molecule at a spatial orbital level to an active space

        This active space may be defined by a list of active indices and
            doubly occupied indices. Note that one_body_integrals and
            two_body_integrals must be defined
            n an orthonormal basis set.

        Args:
            occupied_indices: A list of spatial orbital indices
                indicating which orbitals should be considered doubly occupied.
            active_indices: A list of spatial orbital indices indicating
                which orbitals should be considered active.

        Returns:
            tuple: Tuple with the following entries:

            **core_constant**: Adjustment to constant shift in Hamiltonian
            from integrating out core orbitals

            **one_body_integrals_new**: one-electron integrals over active
            space.

            **two_body_integrals_new**: two-electron integrals over active
            space.
        """
        # Fix data type for a few edge cases
        occupied_indices = [] if occupied_indices is None else occupied_indices
        if (len(active_indices) < 1):
            raise ValueError('Some active indices required for reduction.')

        # Get integrals.
        one_body_integrals, two_body_integrals = self.get_integrals()

        # Determine core constant
        core_constant = 0.0
        for i in occupied_indices:
            core_constant += 2 * one_body_integrals[i, i]
            for j in occupied_indices:
                core_constant += (2 * two_body_integrals[i, j, j, i] -
                                  two_body_integrals[i, j, i, j])

        # Modified one electron integrals
        one_body_integrals_new = numpy.copy(one_body_integrals)
        for u in active_indices:
            for v in active_indices:
                for i in occupied_indices:
                    one_body_integrals_new[u, v] += (
                        2 * two_body_integrals[i, u, v, i] -
                        two_body_integrals[i, u, i, v])

        # Restrict integral ranges and change M appropriately
        return (core_constant,
                one_body_integrals_new[numpy.ix_(active_indices,
                                                 active_indices)],
                two_body_integrals[numpy.ix_(active_indices,
                                             active_indices,
                                             active_indices,
                                             active_indices)])

<<<<<<< HEAD
    def get_molecular_hamiltonian(self,
                                  occupied_indices=None,
                                  active_indices=None,
                                  spin_indexing="even-odd"):
=======
    def get_molecular_hamiltonian(self,occupied_indices=None,
                                      active_indices=None):
>>>>>>> 6391cb79
        """Output arrays of the second quantized Hamiltonian coefficients.
        Args:
            occupied_indices(list): A list of spatial orbital indices
                indicating which orbitals should be considered doubly occupied.
            active_indices(list): A list of spatial orbital indices indicating
                which orbitals should be considered active.
<<<<<<< HEAD
            spin_indexing(str): A string indicating what type of indexing the
                spin-orbitals should follow. Available options are
                'up-then-down' and 'even-odd'. Default is 'even-odd'

=======
                
>>>>>>> 6391cb79
        Returns:
            molecular_hamiltonian: An instance of the MolecularOperator class.

        Raises:
            ValueError: if spin indexing is unknown
        """
        # Get active space integrals.
        if occupied_indices is None and active_indices is None:
            one_body_integrals, two_body_integrals = self.get_integrals()
            constant = self.nuclear_repulsion
        else:
            core_adjustment, one_body_integrals, two_body_integrals = self. \
                get_active_space_integrals(occupied_indices, active_indices)
            constant = self.nuclear_repulsion + core_adjustment

        n_qubits = 2 * one_body_integrals.shape[0]

        if spin_indexing not in ['even-odd', 'up-then-down']:
            raise ValueError("spin indexing can be 'even-odd' or 'up-then-down'"
                             "received {}".format(spin_indexing))

        if spin_indexing == "even-odd":
            shift = 1
        elif spin_indexing == "up-then-down":
            shift = one_body_integrals.shape[0]

        # Initialize Hamiltonian coefficients.
        one_body_coefficients = numpy.zeros((n_qubits, n_qubits))
        two_body_coefficients = numpy.zeros((n_qubits, n_qubits,
                                             n_qubits, n_qubits))
        # Loop through integrals.
        for p in range(n_qubits // 2):
            for q in range(n_qubits // 2):
<<<<<<< HEAD
                if spin_indexing == "even-odd":
                    p_idx = 2 * p
                    q_idx = 2 * q
                elif spin_indexing == "up-then-down":
                    p_idx = p
                    q_idx = q
                # Populate 1-body coefficients. Require p and q have same spin.
                one_body_coefficients[p_idx, q_idx] = one_body_integrals[p, q]
                one_body_coefficients[p_idx + shift,
                                      q_idx + shift] = one_body_integrals[p, q]

                # Continue looping to prepare 2-body coefficients.
                for r in range(n_qubits // 2):
                    for s in range(n_qubits // 2):
                        if spin_indexing == "even-odd":
                            r_idx = 2 * r
                            s_idx = 2 * s
                        elif spin_indexing == "up-then-down":
                            r_idx = r
                            s_idx = s
                        # Require p,s and q,r to have same spin. Handle mixed
                        # spins.
                        two_body_coefficients[
                            p_idx, q_idx + shift, r_idx + shift,
                            s_idx] = (
                            two_body_integrals[p, q, r, s] / 2.)
                        two_body_coefficients[p_idx + shift, q_idx, r_idx,
                                              s_idx + shift] = (
                            two_body_integrals[p, q, r, s] / 2.)
=======
        
                # Populate 1-body coefficients. Require p and q have same spin.
                one_body_coefficients[2 * p, 2 * q] = one_body_integrals[
                    p, q]
                one_body_coefficients[2 * p + 1, 2 *
                                      q + 1] = one_body_integrals[p, q]
                # Continue looping to prepare 2-body coefficients.
                for r in range(n_qubits // 2):
                    for s in range(n_qubits // 2):
                        
                        # Require p,s and q,r to have same spin. Handle mixed
                        # spins.
                        two_body_coefficients[2 * p, 2 * q + 1, 2 * r + 1,
                                              2 * s] = (
                                two_body_integrals[p, q, r, s] / 2.)
                        two_body_coefficients[2 * p + 1, 2 * q, 2 * r,
                                              2 * s + 1] = (
                                two_body_integrals[p, q, r, s] / 2.)
>>>>>>> 6391cb79

                        # Avoid having two electrons in same orbital. Handle
                        # same spins.
                        if p != q and r != s:
<<<<<<< HEAD
                            two_body_coefficients[p_idx, q_idx, r_idx,
                                                  s_idx] = (
                                two_body_integrals[p, q, r, s] / 2.)
                            two_body_coefficients[p_idx + shift, q_idx + shift,
                                                  r_idx + shift, s_idx +
                                                  shift] = (
                                two_body_integrals[p, q, r, s] / 2.)
=======
                            two_body_coefficients[2 * p, 2 * q, 2 * r,
                                                  2 * s] = (
                                    two_body_integrals[p, q, r, s] / 2.)
                            two_body_coefficients[2 * p + 1, 2 * q + 1,
                                                  2 * r + 1, 2 * s + 1] = (
                                    two_body_integrals[p, q, r, s] / 2.)
>>>>>>> 6391cb79

        # Truncate.
        one_body_coefficients[
            numpy.absolute(one_body_coefficients) < EQ_TOLERANCE] = 0.
        two_body_coefficients[
            numpy.absolute(two_body_coefficients) < EQ_TOLERANCE] = 0.

        # Cast to InteractionOperator class and return.
        molecular_hamiltonian = InteractionOperator(
            constant, one_body_coefficients, two_body_coefficients)

        return molecular_hamiltonian

    def get_molecular_rdm(self, use_fci=False):
        """Method to return 1-RDM and 2-RDMs from CISD or FCI.

        Args:
            use_fci: Boolean indicating whether to use RDM from FCI
                calculation.

        Returns:
            rdm: An instance of the MolecularRDM class.

        Raises:
            MisissingCalculationError: If the CI calculation has not been
                performed.
        """
        # Make sure requested RDM has been computed and load.
        if use_fci:
            if self.fci_energy is None:
                raise MissingCalculationError(
                    'Missing FCI RDM in {}'.format(self.filename) +
                    'Run FCI calculation before loading FCI RDMs.')
            else:
                one_rdm = self.fci_one_rdm
                two_rdm = self.fci_two_rdm
        else:
            if self.cisd_energy is None:
                raise MissingCalculationError(
                    'Missing CISD RDM in {}'.format(self.filename) +
                    'Run CISD calculation before loading CISD RDMs.')
            else:
                one_rdm = self.cisd_one_rdm
                two_rdm = self.cisd_two_rdm

        # Truncate.
        one_rdm[numpy.absolute(one_rdm) < EQ_TOLERANCE] = 0.
        two_rdm[numpy.absolute(two_rdm) < EQ_TOLERANCE] = 0.

        # Cast to InteractionRDM class.
        rdm = InteractionRDM(one_rdm, two_rdm)
        return rdm<|MERGE_RESOLUTION|>--- conflicted
+++ resolved
@@ -820,34 +820,17 @@
                                              active_indices,
                                              active_indices)])
 
-<<<<<<< HEAD
-    def get_molecular_hamiltonian(self,
-                                  occupied_indices=None,
-                                  active_indices=None,
-                                  spin_indexing="even-odd"):
-=======
-    def get_molecular_hamiltonian(self,occupied_indices=None,
+    def get_molecular_hamiltonian(self, occupied_indices=None,
                                       active_indices=None):
->>>>>>> 6391cb79
         """Output arrays of the second quantized Hamiltonian coefficients.
         Args:
             occupied_indices(list): A list of spatial orbital indices
                 indicating which orbitals should be considered doubly occupied.
             active_indices(list): A list of spatial orbital indices indicating
                 which orbitals should be considered active.
-<<<<<<< HEAD
-            spin_indexing(str): A string indicating what type of indexing the
-                spin-orbitals should follow. Available options are
-                'up-then-down' and 'even-odd'. Default is 'even-odd'
-
-=======
-                
->>>>>>> 6391cb79
+
         Returns:
             molecular_hamiltonian: An instance of the MolecularOperator class.
-
-        Raises:
-            ValueError: if spin indexing is unknown
         """
         # Get active space integrals.
         if occupied_indices is None and active_indices is None:
@@ -860,15 +843,6 @@
 
         n_qubits = 2 * one_body_integrals.shape[0]
 
-        if spin_indexing not in ['even-odd', 'up-then-down']:
-            raise ValueError("spin indexing can be 'even-odd' or 'up-then-down'"
-                             "received {}".format(spin_indexing))
-
-        if spin_indexing == "even-odd":
-            shift = 1
-        elif spin_indexing == "up-then-down":
-            shift = one_body_integrals.shape[0]
-
         # Initialize Hamiltonian coefficients.
         one_body_coefficients = numpy.zeros((n_qubits, n_qubits))
         two_body_coefficients = numpy.zeros((n_qubits, n_qubits,
@@ -876,38 +850,7 @@
         # Loop through integrals.
         for p in range(n_qubits // 2):
             for q in range(n_qubits // 2):
-<<<<<<< HEAD
-                if spin_indexing == "even-odd":
-                    p_idx = 2 * p
-                    q_idx = 2 * q
-                elif spin_indexing == "up-then-down":
-                    p_idx = p
-                    q_idx = q
-                # Populate 1-body coefficients. Require p and q have same spin.
-                one_body_coefficients[p_idx, q_idx] = one_body_integrals[p, q]
-                one_body_coefficients[p_idx + shift,
-                                      q_idx + shift] = one_body_integrals[p, q]
-
-                # Continue looping to prepare 2-body coefficients.
-                for r in range(n_qubits // 2):
-                    for s in range(n_qubits // 2):
-                        if spin_indexing == "even-odd":
-                            r_idx = 2 * r
-                            s_idx = 2 * s
-                        elif spin_indexing == "up-then-down":
-                            r_idx = r
-                            s_idx = s
-                        # Require p,s and q,r to have same spin. Handle mixed
-                        # spins.
-                        two_body_coefficients[
-                            p_idx, q_idx + shift, r_idx + shift,
-                            s_idx] = (
-                            two_body_integrals[p, q, r, s] / 2.)
-                        two_body_coefficients[p_idx + shift, q_idx, r_idx,
-                                              s_idx + shift] = (
-                            two_body_integrals[p, q, r, s] / 2.)
-=======
-        
+
                 # Populate 1-body coefficients. Require p and q have same spin.
                 one_body_coefficients[2 * p, 2 * q] = one_body_integrals[
                     p, q]
@@ -925,27 +868,16 @@
                         two_body_coefficients[2 * p + 1, 2 * q, 2 * r,
                                               2 * s + 1] = (
                                 two_body_integrals[p, q, r, s] / 2.)
->>>>>>> 6391cb79
 
                         # Avoid having two electrons in same orbital. Handle
                         # same spins.
                         if p != q and r != s:
-<<<<<<< HEAD
-                            two_body_coefficients[p_idx, q_idx, r_idx,
-                                                  s_idx] = (
-                                two_body_integrals[p, q, r, s] / 2.)
-                            two_body_coefficients[p_idx + shift, q_idx + shift,
-                                                  r_idx + shift, s_idx +
-                                                  shift] = (
-                                two_body_integrals[p, q, r, s] / 2.)
-=======
                             two_body_coefficients[2 * p, 2 * q, 2 * r,
                                                   2 * s] = (
                                     two_body_integrals[p, q, r, s] / 2.)
                             two_body_coefficients[2 * p + 1, 2 * q + 1,
                                                   2 * r + 1, 2 * s + 1] = (
                                     two_body_integrals[p, q, r, s] / 2.)
->>>>>>> 6391cb79
 
         # Truncate.
         one_body_coefficients[
