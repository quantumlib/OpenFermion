#   Licensed under the Apache License, Version 2.0 (the "License");
#   you may not use this file except in compliance with the License.
#   You may obtain a copy of the License at
#
#       http://www.apache.org/licenses/LICENSE-2.0
#
#   Unless required by applicable law or agreed to in writing, software
#   distributed under the License is distributed on an "AS IS" BASIS,
#   WITHOUT WARRANTIES OR CONDITIONS OF ANY KIND, either express or implied.
#   See the License for the specific language governing permissions and
#   limitations under the License.

"""
OpenFermion

For more information, examples, or tutorials visit our website:

www.openfermion.org
"""
<<<<<<< HEAD

from openfermion import (gates, hamiltonians, measurements, ops, primitives,
                         testing, third_party, transforms, trotter, utils)

from openfermion.gates import (
    FSWAP, CRxxyy, CRyxxy, CubicFermionicSimulationGate, DoubleExcitation,
    DoubleExcitationGate, FSwapPowGate, ParityPreservingFermionicGate,
    QuadraticFermionicSimulationGate, QuarticFermionicSimulationGate, Rxxyy,
    Ryxxy, Rzz, fermionic_simulation_gates_from_interaction_operator, rot11,
    rot111)

from openfermion.hamiltonians import (
    FermiHubbardModel, HartreeFockFunctional, MolecularData, bose_hubbard,
    dual_basis_external_potential, dual_basis_jellium_model, dual_basis_kinetic,
    dual_basis_potential, fermi_hubbard, generate_hamiltonian,
    get_matrix_of_eigs,
    hypercube_grid_with_given_wigner_seitz_radius_and_filling, jellium_model,
    jordan_wigner_dual_basis_hamiltonian, jordan_wigner_dual_basis_jellium,
    load_molecular_hamiltonian, make_atom, make_atomic_lattice,
    make_atomic_ring, mean_field_dwave, periodic_table,
    plane_wave_external_potential, plane_wave_hamiltonian, plane_wave_kinetic,
    plane_wave_potential, rhf_minimization, rhf_params_to_matrix,
    wigner_seitz_length_scale)

from openfermion.measurements import (
    apply_constraints, binary_partition_iterator, constraint_matrix,
    linearize_term, one_body_fermion_constraints, partition_iterator,
    pauli_string_iterator, prony, two_body_fermion_constraints,
    unlinearize_term)

from openfermion.ops import (
    BinaryCode, BinaryPolynomial, BosonOperator, DiagonalCoulombHamiltonian,
    FermionOperator, InteractionOperator, InteractionRDM, IsingOperator,
    MajoranaOperator, PolynomialTensor, QuadOperator, QuadraticHamiltonian,
    QubitOperator, SymbolicOperator, down_index, general_basis_change, up_index)

from openfermion.primitives import (ffft, prepare_gaussian_state,
                                    prepare_slater_determinant)

from openfermion.primitives.bogoliubov_transform import (
    bogoliubov_transform,)

from openfermion.primitives.swap_network import (
    swap_network,)

from openfermion.third_party import (fixed_trace_positive_projection, heaviside,
                                     higham_polynomial, higham_root,
                                     map_to_matrix, map_to_tensor)

from openfermion.transforms import (
    binary_code_transform, bravyi_kitaev, bravyi_kitaev_code,
    bravyi_kitaev_fast, bravyi_kitaev_tree, checksum_code, dissolve,
    edit_hamiltonian_for_spin, get_boson_operator,
    get_diagonal_coulomb_hamiltonian, get_fermion_operator,
    get_interaction_operator, get_interaction_rdm, get_majorana_operator,
    get_molecular_data, get_number_preserving_sparse_operator,
    get_quad_operator, get_quadratic_hamiltonian, get_sparse_operator,
    interleaved_code, jordan_wigner, jordan_wigner_code, linearize_decoder,
    parity_code, project_onto_sector, projection_error, reverse_jordan_wigner,
    rotate_qubit_by_pauli, symmetric_ordering,
    symmetry_conserving_bravyi_kitaev, verstraete_cirac_2d_square,
    weight_one_binary_addressing_code, weight_one_segment_code,
    weight_two_segment_code, weyl_polynomial_quantization)

from openfermion.trotter import (
    simulate_trotter,)

from openfermion.utils import (
    Davidson, DavidsonOptions, Grid, HubbardSquareLattice, LinearQubitOperator,
    LinearQubitOperatorOptions, ParallelLinearQubitOperator, QubitDavidson,
    SparseDavidson, Spin, SpinPairs, amplitude_damping_channel, anticommutator,
    bch_expand, boson_ladder_sparse, boson_operator_sparse, chemist_ordered,
    commutator, count_qubits, dephasing_channel, depolarizing_channel,
    double_commutator, eigenspectrum, erpa_eom_hamiltonian, error_bound,
    error_operator, expectation, expectation_computational_basis_state,
    fourier_transform, freeze_orbitals, gaussian_state_preparation_circuit,
    generate_linear_qubit_operator, generate_parity_permutations,
    geometry_from_pubchem, get_chemist_two_body_coefficients,
    get_density_matrix, get_file_path, get_gap, get_ground_state,
    get_linear_qubit_operator_diagonal, group_into_tensor_product_basis_sets,
    haar_random_vector, hartree_fock_state_jellium, hermitian_conjugated,
    inline_sum, inner_product, inverse_fourier_transform, is_hermitian,
    is_identity, jordan_wigner_sparse, jw_configuration_state,
    jw_get_gaussian_state, jw_get_ground_state_at_particle_number,
    jw_hartree_fock_state, jw_number_restrict_operator,
    jw_number_restrict_state, jw_slater_determinant, jw_sz_restrict_operator,
    jw_sz_restrict_state, kronecker_delta, lambda_norm, load_operator,
    low_depth_second_order_trotter_error_bound,
    low_depth_second_order_trotter_error_operator,
    low_rank_two_body_decomposition, majorana_operator,
    make_reduced_hamiltonian, map_one_hole_dm_to_one_pdm,
    map_one_pdm_to_one_hole_dm, map_particle_hole_dm_to_one_pdm,
    map_particle_hole_dm_to_two_pdm, map_two_hole_dm_to_one_hole_dm,
    map_two_hole_dm_to_two_pdm, map_two_pdm_to_one_pdm,
    map_two_pdm_to_particle_hole_dm, map_two_pdm_to_two_hole_dm,
    module_importable, normal_ordered, number_operator, pauli_exp_to_qasm,
    prepare_one_body_squared_evolution,
    preprocess_lcu_coefficients_for_reversible_sampling, prune_unused_indices,
    qubit_operator_sparse, random_antisymmetric_matrix,
    random_diagonal_coulomb_hamiltonian, random_hermitian_matrix,
    random_interaction_operator, random_quadratic_hamiltonian,
    random_qubit_operator, random_unitary_matrix, reduce_number_of_terms,
    reorder, s_minus_operator, s_plus_operator, s_squared_operator,
    save_operator, singlet_erpa, slater_determinant_preparation_circuit,
    sparse_eigenspectrum, sx_operator, sy_operator, sz_operator,
    taper_off_qubits, trotter_operator_grouping, trotterize_exp_qubop_to_qasm,
    uccsd_convert_amplitude_format, uccsd_generator, uccsd_singlet_generator,
    uccsd_singlet_get_packed_amplitudes, uccsd_singlet_paramsize, up_then_down,
    variance, wedge)

from ._version import \
    __version__
=======
from openfermion.chem import *
from openfermion.circuits import *
from openfermion.hamiltonians import *
from openfermion.linalg import *
from openfermion.measurements import *
from openfermion.ops import *
from openfermion.testing import *
from openfermion.third_party import *
from openfermion.transforms import *
from openfermion.utils import *

from ._version import __version__
>>>>>>> 110597e1
<|MERGE_RESOLUTION|>--- conflicted
+++ resolved
@@ -17,120 +17,6 @@
 
 www.openfermion.org
 """
-<<<<<<< HEAD
-
-from openfermion import (gates, hamiltonians, measurements, ops, primitives,
-                         testing, third_party, transforms, trotter, utils)
-
-from openfermion.gates import (
-    FSWAP, CRxxyy, CRyxxy, CubicFermionicSimulationGate, DoubleExcitation,
-    DoubleExcitationGate, FSwapPowGate, ParityPreservingFermionicGate,
-    QuadraticFermionicSimulationGate, QuarticFermionicSimulationGate, Rxxyy,
-    Ryxxy, Rzz, fermionic_simulation_gates_from_interaction_operator, rot11,
-    rot111)
-
-from openfermion.hamiltonians import (
-    FermiHubbardModel, HartreeFockFunctional, MolecularData, bose_hubbard,
-    dual_basis_external_potential, dual_basis_jellium_model, dual_basis_kinetic,
-    dual_basis_potential, fermi_hubbard, generate_hamiltonian,
-    get_matrix_of_eigs,
-    hypercube_grid_with_given_wigner_seitz_radius_and_filling, jellium_model,
-    jordan_wigner_dual_basis_hamiltonian, jordan_wigner_dual_basis_jellium,
-    load_molecular_hamiltonian, make_atom, make_atomic_lattice,
-    make_atomic_ring, mean_field_dwave, periodic_table,
-    plane_wave_external_potential, plane_wave_hamiltonian, plane_wave_kinetic,
-    plane_wave_potential, rhf_minimization, rhf_params_to_matrix,
-    wigner_seitz_length_scale)
-
-from openfermion.measurements import (
-    apply_constraints, binary_partition_iterator, constraint_matrix,
-    linearize_term, one_body_fermion_constraints, partition_iterator,
-    pauli_string_iterator, prony, two_body_fermion_constraints,
-    unlinearize_term)
-
-from openfermion.ops import (
-    BinaryCode, BinaryPolynomial, BosonOperator, DiagonalCoulombHamiltonian,
-    FermionOperator, InteractionOperator, InteractionRDM, IsingOperator,
-    MajoranaOperator, PolynomialTensor, QuadOperator, QuadraticHamiltonian,
-    QubitOperator, SymbolicOperator, down_index, general_basis_change, up_index)
-
-from openfermion.primitives import (ffft, prepare_gaussian_state,
-                                    prepare_slater_determinant)
-
-from openfermion.primitives.bogoliubov_transform import (
-    bogoliubov_transform,)
-
-from openfermion.primitives.swap_network import (
-    swap_network,)
-
-from openfermion.third_party import (fixed_trace_positive_projection, heaviside,
-                                     higham_polynomial, higham_root,
-                                     map_to_matrix, map_to_tensor)
-
-from openfermion.transforms import (
-    binary_code_transform, bravyi_kitaev, bravyi_kitaev_code,
-    bravyi_kitaev_fast, bravyi_kitaev_tree, checksum_code, dissolve,
-    edit_hamiltonian_for_spin, get_boson_operator,
-    get_diagonal_coulomb_hamiltonian, get_fermion_operator,
-    get_interaction_operator, get_interaction_rdm, get_majorana_operator,
-    get_molecular_data, get_number_preserving_sparse_operator,
-    get_quad_operator, get_quadratic_hamiltonian, get_sparse_operator,
-    interleaved_code, jordan_wigner, jordan_wigner_code, linearize_decoder,
-    parity_code, project_onto_sector, projection_error, reverse_jordan_wigner,
-    rotate_qubit_by_pauli, symmetric_ordering,
-    symmetry_conserving_bravyi_kitaev, verstraete_cirac_2d_square,
-    weight_one_binary_addressing_code, weight_one_segment_code,
-    weight_two_segment_code, weyl_polynomial_quantization)
-
-from openfermion.trotter import (
-    simulate_trotter,)
-
-from openfermion.utils import (
-    Davidson, DavidsonOptions, Grid, HubbardSquareLattice, LinearQubitOperator,
-    LinearQubitOperatorOptions, ParallelLinearQubitOperator, QubitDavidson,
-    SparseDavidson, Spin, SpinPairs, amplitude_damping_channel, anticommutator,
-    bch_expand, boson_ladder_sparse, boson_operator_sparse, chemist_ordered,
-    commutator, count_qubits, dephasing_channel, depolarizing_channel,
-    double_commutator, eigenspectrum, erpa_eom_hamiltonian, error_bound,
-    error_operator, expectation, expectation_computational_basis_state,
-    fourier_transform, freeze_orbitals, gaussian_state_preparation_circuit,
-    generate_linear_qubit_operator, generate_parity_permutations,
-    geometry_from_pubchem, get_chemist_two_body_coefficients,
-    get_density_matrix, get_file_path, get_gap, get_ground_state,
-    get_linear_qubit_operator_diagonal, group_into_tensor_product_basis_sets,
-    haar_random_vector, hartree_fock_state_jellium, hermitian_conjugated,
-    inline_sum, inner_product, inverse_fourier_transform, is_hermitian,
-    is_identity, jordan_wigner_sparse, jw_configuration_state,
-    jw_get_gaussian_state, jw_get_ground_state_at_particle_number,
-    jw_hartree_fock_state, jw_number_restrict_operator,
-    jw_number_restrict_state, jw_slater_determinant, jw_sz_restrict_operator,
-    jw_sz_restrict_state, kronecker_delta, lambda_norm, load_operator,
-    low_depth_second_order_trotter_error_bound,
-    low_depth_second_order_trotter_error_operator,
-    low_rank_two_body_decomposition, majorana_operator,
-    make_reduced_hamiltonian, map_one_hole_dm_to_one_pdm,
-    map_one_pdm_to_one_hole_dm, map_particle_hole_dm_to_one_pdm,
-    map_particle_hole_dm_to_two_pdm, map_two_hole_dm_to_one_hole_dm,
-    map_two_hole_dm_to_two_pdm, map_two_pdm_to_one_pdm,
-    map_two_pdm_to_particle_hole_dm, map_two_pdm_to_two_hole_dm,
-    module_importable, normal_ordered, number_operator, pauli_exp_to_qasm,
-    prepare_one_body_squared_evolution,
-    preprocess_lcu_coefficients_for_reversible_sampling, prune_unused_indices,
-    qubit_operator_sparse, random_antisymmetric_matrix,
-    random_diagonal_coulomb_hamiltonian, random_hermitian_matrix,
-    random_interaction_operator, random_quadratic_hamiltonian,
-    random_qubit_operator, random_unitary_matrix, reduce_number_of_terms,
-    reorder, s_minus_operator, s_plus_operator, s_squared_operator,
-    save_operator, singlet_erpa, slater_determinant_preparation_circuit,
-    sparse_eigenspectrum, sx_operator, sy_operator, sz_operator,
-    taper_off_qubits, trotter_operator_grouping, trotterize_exp_qubop_to_qasm,
-    uccsd_convert_amplitude_format, uccsd_generator, uccsd_singlet_generator,
-    uccsd_singlet_get_packed_amplitudes, uccsd_singlet_paramsize, up_then_down,
-    variance, wedge)
-
-from ._version import \
-    __version__
-=======
 from openfermion.chem import *
 from openfermion.circuits import *
 from openfermion.hamiltonians import *
@@ -142,5 +28,4 @@
 from openfermion.transforms import *
 from openfermion.utils import *
 
-from ._version import __version__
->>>>>>> 110597e1
+from ._version import __version__