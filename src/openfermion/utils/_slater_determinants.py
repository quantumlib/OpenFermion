--- conflicted
+++ resolved
@@ -19,14 +19,10 @@
 
 from openfermion.config import EQ_TOLERANCE
 from openfermion.ops import QuadraticHamiltonian
-<<<<<<< HEAD
-from openfermion.utils._sparse_tools import (jw_slater_determinant,
-=======
 from openfermion.ops._quadratic_hamiltonian import (
         antisymmetric_canonical_form, diagonalizing_fermionic_unitary,
         swap_columns)
-from openfermion.utils._sparse_tools import (jw_hartree_fock_state,
->>>>>>> f1fe1214
+from openfermion.utils._sparse_tools import (jw_slater_determinant,
                                              kronecker_operators,
                                              pauli_matrix_map)
 
@@ -495,133 +491,6 @@
     return givens_rotations, left_unitary, diagonal
 
 
-<<<<<<< HEAD
-def diagonalizing_fermionic_unitary(antisymmetric_matrix):
-    """Compute the unitary that diagonalizes a quadratic Hamiltonian.
-
-    The input matrix represents a quadratic Hamiltonian in the Majorana basis.
-    The output matrix is a unitary that represents a transformation (mixing)
-    of the fermionic ladder operators. We use the convention that the
-    creation operators are listed before the annihilation operators.
-    The returned unitary has additional structure which ensures
-    that the transformed ladder operators also satisfy the fermionic
-    anticommutation relations.
-
-    Args:
-        antisymmetric_matrix(ndarray): A (2 * n_qubits) x (2 * n_qubits)
-            antisymmetric matrix representing a quadratic Hamiltonian in the
-            Majorana basis.
-    Returns:
-        diagonalizing_unitary(ndarray): A (2 * n_qubits) x (2 * n_qubits)
-            unitary matrix representing a transformation of the fermionic
-            ladder operators.
-    """
-    m, n = antisymmetric_matrix.shape
-    n_qubits = n // 2
-
-    # Get the orthogonal transformation that puts antisymmetric_matrix
-    # into canonical form
-    canonical, orthogonal = antisymmetric_canonical_form(antisymmetric_matrix)
-
-    # Create the matrix that converts between fermionic ladder and
-    # Majorana bases
-    normalized_identity = numpy.eye(n_qubits, dtype=complex) / numpy.sqrt(2.)
-    majorana_basis_change = numpy.eye(
-            2 * n_qubits, dtype=complex) / numpy.sqrt(2.)
-    majorana_basis_change[n_qubits:, n_qubits:] *= -1.j
-    majorana_basis_change[:n_qubits, n_qubits:] = normalized_identity
-    majorana_basis_change[n_qubits:, :n_qubits] = 1.j * normalized_identity
-
-    # Compute the unitary and return
-    diagonalizing_unitary = majorana_basis_change.T.conj().dot(
-            orthogonal.dot(majorana_basis_change))
-
-    return diagonalizing_unitary
-
-
-def antisymmetric_canonical_form(antisymmetric_matrix):
-    """Compute the canonical form of a real antisymmetric matrix.
-
-    The input is a real antisymmetric n x n matrix A, where n is even.
-    Its canonical form is::
-
-        A = R^T C R
-
-    where R is a real orthogonal matrix and C has the form::
-
-        [  0     D ]
-        [ -D     0 ]
-
-    where D is a diagonal matrix with nonnegative entries.
-
-    Args:
-        antisymmetric_matrix(ndarray): An antisymmetric matrix with even
-            dimension.
-
-    Returns:
-        canonical(ndarray): The canonical form C of antisymmetric_matrix
-        orthogonal(ndarray): The orthogonal transformation R.
-    """
-    m, p = antisymmetric_matrix.shape
-
-    if m != p or p % 2 != 0:
-        raise ValueError('The input matrix must be square with even '
-                         'dimension.')
-
-    # Check that input matrix is antisymmetric
-    matrix_plus_transpose = antisymmetric_matrix + antisymmetric_matrix.T
-    maxval = numpy.max(numpy.abs(matrix_plus_transpose))
-    if maxval > EQ_TOLERANCE:
-        raise ValueError('The input matrix must be antisymmetric.')
-
-    # Compute Schur decomposition
-    canonical, orthogonal = schur(antisymmetric_matrix, output='real')
-
-    # The returned form is block diagonal; we need to permute rows and columns
-    # to put it into the form we want
-    n = p // 2
-    for i in range(1, n, 2):
-        swap_rows(canonical, i, n + i - 1)
-        swap_columns(canonical, i, n + i - 1)
-        swap_columns(orthogonal, i, n + i - 1)
-        if n % 2 != 0:
-            swap_rows(canonical, n - 1, n + i)
-            swap_columns(canonical, n - 1, n + i)
-            swap_columns(orthogonal, n - 1, n + i)
-
-    # Now we permute so that the upper right block is non-negative
-    for i in range(n):
-        if canonical[i, n + i] < -EQ_TOLERANCE:
-            swap_rows(canonical, i, n + i)
-            swap_columns(canonical, i, n + i)
-            swap_columns(orthogonal, i, n + i)
-
-    # Now we permute so that the nonzero entries are ordered by magnitude
-    # We use insertion sort
-    diagonal = canonical[range(n), range(n, 2 * n)]
-    for i in range(n):
-        # Insert the smallest element from the unsorted part of the list into
-        # index i
-        arg_min = numpy.argmin(diagonal[i:]) + i
-        if arg_min != i:
-            # Permute the upper right block
-            swap_rows(canonical, i, arg_min)
-            swap_columns(canonical, n + i, n + arg_min)
-            swap_columns(orthogonal, n + i, n + arg_min)
-            # Permute the lower left block
-            swap_rows(canonical, n + i, n + arg_min)
-            swap_columns(canonical, i, arg_min)
-            swap_columns(orthogonal, i, arg_min)
-            # Update diagonal
-            swap_rows(diagonal, i, arg_min)
-
-    # NEED TO PERMUTE AGAIN TO ORDER ENTRIES BY MAGNITUDE
-
-    return canonical, orthogonal.T
-
-
-=======
->>>>>>> f1fe1214
 def givens_matrix_elements(a, b, which='left'):
     """Compute the matrix elements of the Givens rotation that zeroes out one
     of two row entries.
