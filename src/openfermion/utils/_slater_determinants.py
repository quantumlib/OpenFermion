#   Licensed under the Apache License, Version 2.0 (the "License");
#   you may not use this file except in compliance with the License.
#   You may obtain a copy of the License at
#
#       http://www.apache.org/licenses/LICENSE-2.0
#
#   Unless required by applicable law or agreed to in writing, software
#   distributed under the License is distributed on an "AS IS" BASIS,
#   WITHOUT WARRANTIES OR CONDITIONS OF ANY KIND, either express or implied.
#   See the License for the specific language governing permissions and
#   limitations under the License.

"""This module contains functions for compiling circuits to prepare
Slater determinants and fermionic Gaussian states."""
from __future__ import absolute_import

import numpy
from scipy.linalg import schur
from scipy.sparse import csc_matrix, eye

from openfermion.config import EQ_TOLERANCE
from openfermion.ops import QuadraticHamiltonian
from openfermion.utils._sparse_tools import (jw_slater_determinant,
                                             kronecker_operators,
                                             pauli_matrix_map)


def gaussian_state_preparation_circuit(
        quadratic_hamiltonian, occupied_orbitals=None):
    """Obtain a description of a circuit which prepares a fermionic Gaussian
    state.

    Fermionic Gaussian states can be regarded as eigenstates of quadratic
    Hamiltonians. If the Hamiltonian conserves particle number, then these are
    just Slater determinants.

    Args:
        quadratic_hamiltonian(QuadraticHamiltonian):
            The Hamiltonian whose eigenstate is desired.
        occupied_orbitals(list):
            A list of integers representing the indices of the occupied
            orbitals in the desired Gaussian state. If this is None
            (the default), then it is assumed that the ground state is
            desired, i.e., the orbitals with negative energies are filled.

    Returns:
        circuit_description(list[tuple]):
            A list of operations describing the circuit. Each operation
            is a tuple of objects describing elementary operations that
            can be performed in parallel. Each elementary operation
            is either the string 'pht', indicating a particle-hole
            transformation on the last fermionic mode, or a tuple of
            the form (i, j, theta, phi), indicating a Givens rotation
            of modes i and j by angles theta and phi.
        start_orbitals(list):
            The occupied orbitals to start with. This describes the
            initial state that the circuit should be applied to: it should
            be a Slater determinant (in the computational basis) with these
            orbitals filled.
    """
    if not isinstance(quadratic_hamiltonian, QuadraticHamiltonian):
        raise ValueError('Input must be an instance of QuadraticHamiltonian.')

    if quadratic_hamiltonian.conserves_particle_number:
        # The Hamiltonian conserves particle number, so we don't need
        # to use the most general procedure.
<<<<<<< HEAD
        hermitian_matrix = quadratic_hamiltonian.combined_hermitian_part()
        energies, diagonalizing_unitary = numpy.linalg.eigh(hermitian_matrix)

        if occupied_orbitals is None:
            # The ground state is desired, so we fill the orbitals that have
            # negative energy
            num_negative_energies = numpy.count_nonzero(
                    energies < -EQ_TOLERANCE)
            occupied_orbitals = range(num_negative_energies)

        # Get the unitary rows which represent the Slater determinant
        slater_determinant_matrix = diagonalizing_unitary.T[occupied_orbitals]

=======
        hermitian_matrix = quadratic_hamiltonian.combined_hermitian_part
        # Get the unitary rows which represent the ground state
        # Slater determinant
        energies, diagonalizing_unitary = numpy.linalg.eigh(
                hermitian_matrix)
        # We get the ground state by filling the orbitals that have
        # negative energy
        num_negative_energies = numpy.count_nonzero(
                energies < -EQ_TOLERANCE)
        slater_determinant_matrix = diagonalizing_unitary.T[
                :num_negative_energies]
>>>>>>> dd8261c0
        # Get the circuit description
        left_unitary, decomposition, diagonal = givens_decomposition(
                slater_determinant_matrix)
        circuit_description = list(reversed(decomposition))
        start_orbitals = occupied_orbitals
    else:
        # The Hamiltonian does not conserve particle number, so we
        # need to use the most general procedure.
        majorana_matrix, majorana_constant = (
                quadratic_hamiltonian.majorana_form())
        diagonalizing_unitary = diagonalizing_fermionic_unitary(
                majorana_matrix)

        # Get the unitary rows which represent the Gaussian unitary
        gaussian_unitary_matrix = diagonalizing_unitary[
                quadratic_hamiltonian.n_qubits:]

        # Get the circuit description
        # THIS STEP NEEDS TO BE UPDATED
        left_unitary, decomposition, diagonal = (
                fermionic_gaussian_decomposition(
                    gaussian_unitary_matrix))
        circuit_description = list(reversed(decomposition))
        if occupied_orbitals is None:
            # The ground state is desired, so the circuit should be applied
            # to the vaccuum state
            start_orbitals = []
        else:
            start_orbitals = occupied_orbitals

    return circuit_description, start_orbitals


def jw_get_gaussian_state(quadratic_hamiltonian, occupied_orbitals=None):
    """Compute an eigenvalue and eigenstate of a quadratic Hamiltonian.

    Eigenstates of a quadratic Hamiltonian are also known as fermionic
    Gaussian states.

    Args:
        quadratic_hamiltonian(QuadraticHamiltonian):
            The Hamiltonian whose eigenstate is desired.
        occupied_orbitals(list):
            A list of integers representing the indices of the occupied
            orbitals in the desired Gaussian state. If this is None
            (the default), then it is assumed that the ground state is
            desired, i.e., the orbitals with negative energies are filled.

    Returns:
        energy(float): The eigenvalue.
        state(sparse): The eigenstate in scipy.sparse csc format.
    """
    if not isinstance(quadratic_hamiltonian, QuadraticHamiltonian):
        raise ValueError('Input must be an instance of QuadraticHamiltonian.')

    n_qubits = quadratic_hamiltonian.n_qubits

<<<<<<< HEAD
    # Compute the energy
    if quadratic_hamiltonian.conserves_particle_number():
        hermitian_matrix = quadratic_hamiltonian.combined_hermitian_part()
        energies, diagonalizing_unitary = numpy.linalg.eigh(hermitian_matrix)
        if occupied_orbitals is None:
            num_negative_energies = numpy.count_nonzero(
                    energies < -EQ_TOLERANCE)
            occupied_orbitals = range(num_negative_energies)
        energies = energies[occupied_orbitals]
        energy = numpy.sum(energies) + quadratic_hamiltonian.constant
=======
    # Compute the ground energy
    if quadratic_hamiltonian.conserves_particle_number:
        hermitian_matrix = quadratic_hamiltonian.combined_hermitian_part
        energies, diagonalizing_unitary = numpy.linalg.eigh(
                hermitian_matrix)
        num_negative_energies = numpy.count_nonzero(
                energies < -EQ_TOLERANCE)
        negative_energies = energies[:num_negative_energies]
        ground_energy = (numpy.sum(negative_energies) +
                         quadratic_hamiltonian.constant)
>>>>>>> dd8261c0
    else:
        majorana_matrix, majorana_constant = (
                quadratic_hamiltonian.majorana_form())
        canonical, orthogonal = antisymmetric_canonical_form(majorana_matrix)
        # THIS PART NEEDS TO BE CHANGED
        negative_diagonal_entries = canonical[range(n_qubits, 2 * n_qubits),
                                              range(n_qubits)]
        ground_energy = (.5 * numpy.sum(negative_diagonal_entries) +
                         majorana_constant)

    # Obtain the circuit that prepares the ground state
    circuit_description, start_orbitals = gaussian_state_preparation_circuit(
            quadratic_hamiltonian)

    # Initialize the starting state
    state = jw_slater_determinant(start_orbitals, n_qubits)

    # Apply the circuit
    particle_hole_transformation = (
            jw_sparse_particle_hole_transformation_last_mode(n_qubits))
    for parallel_ops in circuit_description:
        for op in parallel_ops:
            if op == 'pht':
                state = particle_hole_transformation.dot(state)
            else:
                i, j, theta, phi = op
                state = jw_sparse_givens_rotation(
                            i, j, theta, phi, n_qubits).dot(state)

    return ground_energy, state


def fermionic_gaussian_decomposition(unitary_rows):
    """Decompose a matrix into a sequence of Givens rotations and
    particle-hole transformations on the last fermionic mode.

    The input is an n x (2 * n) matrix W with orthonormal rows.
    Furthermore, W has the block form::

        W = [ W_1  |  W_2 ]

    where W_1 and W_2 satisfy::

        W_1 * W_1^\dagger + W_2 * W_2^\dagger = I
        W_1 * W_2^T + W_2 * W_1^T = 0

    W can be decomposed as::

        V * W * U^\dagger = [ 0  |  D ]

    where V and U are unitary matrices and D is a diagonal unitary matrix.
    Furthermore, we can decompose U as a sequence of Givens rotations
    and particle-hole transformations on the last fermionic mode.
    This particle-hole transformation maps a^\dagger_n to a^n and vice
    versa, while leaving the other ladder operators invariant.

    The decomposition of U is returned as a list of tuples of objects
    describing rotations and particle-hole transformations. The list looks
    something like [('pht', ), (G_1, ), ('pht', G_2), ... ].
    The objects within a tuple are either the string 'pht', which indicates
    a particle-hole transformation on the last fermionic mode, or a tuple
    of the form (i, j, theta, phi), which indicates a Givens rotation
    of rows i and j by angles theta and phi.

    Args:
        unitary_rows(ndarray): A matrix with orthonormal rows and
            additional structure described above.

    Returns:
        left_unitary(ndarray): An n x n matrix representing V.
        decomposition(list[tuple]): The decomposition of U.
        diagonal(ndarray): A list of the nonzero entries of D.
    """
    current_matrix = numpy.copy(unitary_rows)
    n, p = current_matrix.shape

    # Check that p = 2 * n
    if p != 2 * n:
        raise ValueError('The input matrix must have twice as many columns '
                         'as rows.')

    # Check that left and right parts of unitary_rows satisfy the constraints
    # necessary for the transformed fermionic operators to satisfy
    # the fermionic anticommutation relations
    left_part = unitary_rows[:, :n]
    right_part = unitary_rows[:, n:]
    constraint_matrix_1 = (left_part.dot(left_part.T.conj()) +
                           right_part.dot(right_part.T.conj()))
    constraint_matrix_2 = (left_part.dot(right_part.T) +
                           right_part.dot(left_part.T))
    discrepancy_1 = numpy.amax(abs(constraint_matrix_1 - numpy.eye(n)))
    discrepancy_2 = numpy.amax(abs(constraint_matrix_2))
    if discrepancy_1 > EQ_TOLERANCE or discrepancy_2 > EQ_TOLERANCE:
        raise ValueError('The input matrix does not satisfy the constraints '
                         'necessary for a proper transformation of the '
                         'fermionic ladder operators.')

    # Compute left_unitary using Givens rotations
    left_unitary = numpy.eye(n, dtype=complex)
    for k in range(n - 1):
        # Zero out entries in column k
        for l in range(n - 1 - k):
            # Zero out entry in row l if needed
            if abs(current_matrix[l, k]) > EQ_TOLERANCE:
                givens_rotation = givens_matrix_elements(
                        current_matrix[l, k], current_matrix[l + 1, k])
                # Apply Givens rotation
                givens_rotate(current_matrix, givens_rotation, l, l + 1)
                givens_rotate(left_unitary, givens_rotation, l, l + 1)

    # Initialize list to store decomposition of current_matrix
    decomposition = list()
    # There are 2 * n - 1 iterations (that is the circuit depth)
    for k in range(2 * n - 1):
        # Initialize the list of parallel operations to perform
        # in this iteration
        parallel_ops = list()

        # Perform a particle-hole transformation if necessary
        if k % 2 == 0 and abs(current_matrix[k // 2, n - 1]) > EQ_TOLERANCE:
            parallel_ops.append('pht')
            swap_columns(current_matrix, n - 1, 2 * n - 1)

        # Get the (row, column) indices of elements to zero out in parallel.
        if k < n:
            end_row = k
            end_column = n - 1 - k
        else:
            end_row = n - 1
            end_column = k - (n - 1)
        column_indices = range(end_column, n - 1, 2)
        row_indices = range(end_row, end_row - len(column_indices), -1)
        indices_to_zero_out = zip(row_indices, column_indices)

        for i, j in indices_to_zero_out:
            # Compute the Givens rotation to zero out the (i, j) element,
            # if needed
            left_element = current_matrix[i, j].conj()
            if abs(left_element) > EQ_TOLERANCE:
                # We actually need to perform a Givens rotation
                right_element = current_matrix[i, j + 1].conj()
                givens_rotation = givens_matrix_elements(left_element,
                                                         right_element)

                # Add the parameters to the list
                theta = numpy.arcsin(numpy.real(givens_rotation[1, 0]))
                phi = numpy.angle(givens_rotation[1, 1])
                parallel_ops.append((j, j + 1, theta, phi))

                # Update the matrix
                double_givens_rotate(current_matrix, givens_rotation,
                                     j, j + 1, which='col')

        # Append the current list of parallel rotations to the list
        decomposition.append(tuple(parallel_ops))

    # Get the diagonal entries
    diagonal = current_matrix[range(n), range(n, 2 * n)]
    return left_unitary, decomposition, diagonal


def givens_decomposition(unitary_rows):
    """Decompose a matrix into a sequence of Givens rotations.

    The input is an m x n matrix Q with m <= n. The rows of Q are orthonormal.
    Q can be decomposed as follows:

        V * Q * U^\dagger = D

    where V and U are unitary matrices, and D is an m x n matrix with the
    first m columns forming a diagonal matrix and the rest of the columns
    being zero. Furthermore, we can decompose U as

        U = G_k * ... * G_1

    where G_1, ..., G_k are complex Givens rotations, which are invertible
    n x n matrices. We describe a complex Givens rotation by the column
    indices (i, j) that it acts on, plus two angles (theta, phi) that
    characterize the corresponding 2x2 unitary matrix

        [ cos(theta)    -e^{i phi} sin(theta) ]
        [ sin(theta)     e^{i phi} cos(theta) ]

    Args:
        unitary_rows: A numpy array or matrix with orthonormal rows,
            representing the matrix Q.

    Returns:
        left_unitary: An m x m numpy array representing the matrix V.

        givens_rotations: A list of tuples of objects describing Givens
            rotations. The list looks like [(G_1, ), (G_2, G_3), ... ].
            The Givens rotations within a tuple can be implemented in parallel.
            The description of a Givens rotation is itself a tuple of the
            form (i, j, theta, phi), which represents a Givens rotation of
            rows i and j by angles theta and phi.

        diagonal: A list of the nonzero entries of D.
    """
    current_matrix = numpy.copy(unitary_rows)
    m, n = current_matrix.shape

    # Check that m <= n
    if m > n:
        raise ValueError('The input m x n matrix must have m <= n')

    # Compute left_unitary using Givens rotations
    left_unitary = numpy.eye(m, dtype=complex)
    for k in reversed(range(n - m + 1, n)):
        # Zero out entries in column k
        for l in range(m - n + k):
            # Zero out entry in row l if needed
            if abs(current_matrix[l, k]) > EQ_TOLERANCE:
                givens_rotation = givens_matrix_elements(
                        current_matrix[l, k], current_matrix[l + 1, k])
                # Apply Givens rotation
                givens_rotate(current_matrix, givens_rotation, l, l + 1)
                givens_rotate(left_unitary, givens_rotation, l, l + 1)

    # Compute the decomposition of current_matrix into Givens rotations
    givens_rotations = list()
    # If m = n (the matrix is square) then we don't need to perform any
    # Givens rotations!
    if m != n:
        # Get the maximum number of simultaneous rotations that
        # will be performed
        max_simul_rotations = min(m, n - m)
        # There are n - 1 iterations (the circuit depth is n - 1)
        for k in range(n - 1):
            # Get the (row, column) indices of elements to zero out in
            # parallel.
            if k < max_simul_rotations - 1:
                # There are k + 1 elements to zero out
                start_row = 0
                end_row = k + 1
                start_column = n - m - k
                end_column = start_column + 2 * (k + 1)
            elif k > n - 1 - max_simul_rotations:
                # There are n - 1 - k elements to zero out
                start_row = m - (n - 1 - k)
                end_row = m
                start_column = m - (n - 1 - k) + 1
                end_column = start_column + 2 * (n - 1 - k)
            else:
                # There are max_simul_rotations elements to zero out
                if max_simul_rotations == m:
                    start_row = 0
                    end_row = m
                    start_column = n - m - k
                    end_column = start_column + 2 * m
                else:
                    start_row = k + 1 - max_simul_rotations
                    end_row = k + 1
                    start_column = k + 1 - max_simul_rotations + 1
                    end_column = start_column + 2 * max_simul_rotations

            row_indices = range(start_row, end_row)
            column_indices = range(start_column, end_column, 2)
            indices_to_zero_out = zip(row_indices, column_indices)

            parallel_rotations = list()
            for i, j in indices_to_zero_out:
                # Compute the Givens rotation to zero out the (i, j) element,
                # if needed
                right_element = current_matrix[i, j].conj()
                if abs(right_element) > EQ_TOLERANCE:
                    # We actually need to perform a Givens rotation
                    left_element = current_matrix[i, j - 1].conj()
                    givens_rotation = givens_matrix_elements(
                            left_element, right_element, which='right')

                    # Add the parameters to the list
                    theta = numpy.arcsin(numpy.real(givens_rotation[1, 0]))
                    phi = numpy.angle(givens_rotation[1, 1])
                    parallel_rotations.append((j - 1, j, theta, phi))

                    # Update the matrix
                    givens_rotate(current_matrix, givens_rotation,
                                  j - 1, j, which='col')

            # Append the current list of parallel rotations to the list
            givens_rotations.append(tuple(parallel_rotations))

    # Get the diagonal entries
    diagonal = current_matrix.diagonal()

    return left_unitary, givens_rotations, diagonal


def diagonalizing_fermionic_unitary(antisymmetric_matrix):
    """Compute the unitary that diagonalizes a quadratic Hamiltonian.

    The input matrix represents a quadratic Hamiltonian in the Majorana basis.
    The output matrix is a unitary that represents a transformation (mixing)
    of the fermionic ladder operators. We use the convention that the
    creation operators are listed before the annihilation operators.
    The returned unitary has additional structure which ensures
    that the transformed ladder operators also satisfy the fermionic
    anticommutation relations.

    Args:
        antisymmetric_matrix(ndarray): A (2 * n_qubits) x (2 * n_qubits)
            antisymmetric matrix representing a quadratic Hamiltonian in the
            Majorana basis.
    Returns:
        diagonalizing_unitary(ndarray): A (2 * n_qubits) x (2 * n_qubits)
            unitary matrix representing a transformation of the fermionic
            ladder operators.
    """
    m, n = antisymmetric_matrix.shape
    n_qubits = n // 2

    # Get the orthogonal transformation that puts antisymmetric_matrix
    # into canonical form
    canonical, orthogonal = antisymmetric_canonical_form(antisymmetric_matrix)

    # Create the matrix that converts between fermionic ladder and
    # Majorana bases
    normalized_identity = numpy.eye(n_qubits, dtype=complex) / numpy.sqrt(2.)
    majorana_basis_change = numpy.eye(
            2 * n_qubits, dtype=complex) / numpy.sqrt(2.)
    majorana_basis_change[n_qubits:, n_qubits:] *= -1.j
    majorana_basis_change[:n_qubits, n_qubits:] = normalized_identity
    majorana_basis_change[n_qubits:, :n_qubits] = 1.j * normalized_identity

    # Compute the unitary and return
    diagonalizing_unitary = majorana_basis_change.T.conj().dot(
            orthogonal.dot(majorana_basis_change))

    return diagonalizing_unitary


def antisymmetric_canonical_form(antisymmetric_matrix):
    """Compute the canonical form of a real antisymmetric matrix.

    The input is a real antisymmetric n x n matrix A, where n is even.
    Its canonical form is::

        A = R^T C R

    where R is a real orthogonal matrix and C has the form::

        [  0     D ]
        [ -D     0 ]

    where D is a diagonal matrix with nonnegative entries.

    Args:
        antisymmetric_matrix(ndarray): An antisymmetric matrix with even
            dimension.

    Returns:
        canonical(ndarray): The canonical form C of antisymmetric_matrix
        orthogonal(ndarray): The orthogonal transformation R.
    """
    m, p = antisymmetric_matrix.shape

    if m != p or p % 2 != 0:
        raise ValueError('The input matrix must be square with even '
                         'dimension.')

    # Check that input matrix is antisymmetric
    matrix_plus_transpose = antisymmetric_matrix + antisymmetric_matrix.T
    maxval = numpy.max(numpy.abs(matrix_plus_transpose))
    if maxval > EQ_TOLERANCE:
        raise ValueError('The input matrix must be antisymmetric.')

    # Compute Schur decomposition
    canonical, orthogonal = schur(antisymmetric_matrix, output='real')

    # The returned form is block diagonal; we need to permute rows and columns
    # to put it into the form we want
    n = p // 2
    for i in range(1, n, 2):
        swap_rows(canonical, i, n + i - 1)
        swap_columns(canonical, i, n + i - 1)
        swap_columns(orthogonal, i, n + i - 1)
        if n % 2 != 0:
            swap_rows(canonical, n - 1, n + i)
            swap_columns(canonical, n - 1, n + i)
            swap_columns(orthogonal, n - 1, n + i)

    # Now we permute so that the upper right block is non-negative
    for i in range(n):
        if canonical[i, n + i] < -EQ_TOLERANCE:
            swap_rows(canonical, i, n + i)
            swap_columns(canonical, i, n + i)
            swap_columns(orthogonal, i, n + i)

    # Now we permute so that the nonzero entries are ordered by magnitude
    # We use insertion sort
    diagonal = canonical[range(n), range(n, 2 * n)]
    for i in range(n):
        # Insert the smallest element from the unsorted part of the list into
        # index i
        arg_min = numpy.argmin(diagonal[i:]) + i
        if arg_min != i:
            # Permute the upper right block
            swap_rows(canonical, i, arg_min)
            swap_columns(canonical, n + i, n + arg_min)
            swap_columns(orthogonal, n + i, n + arg_min)
            # Permute the lower left block
            swap_rows(canonical, n + i, n + arg_min)
            swap_columns(canonical, i, arg_min)
            swap_columns(orthogonal, i, arg_min)
            # Update diagonal
            diagonal[i], diagonal[arg_min] = diagonal[arg_min], diagonal[i]

    # NEED TO PERMUTE AGAIN TO ORDER ENTRIES BY MAGNITUDE

    return canonical, orthogonal.T


def givens_matrix_elements(a, b, which='left'):
    """Compute the matrix elements of the Givens rotation that zeroes out one
    of two row entries.

    If `which='left'` then returns a matrix G such that

        G * [a  b]^T= [0  r]^T

    otherwise, returns a matrix G such that

        G * [a  b]^T= [r  0]^T

    where r is a complex number.

    Args:
        a(complex or float): A complex number representing the upper row entry
        b(complex or float): A complex number representing the lower row entry
        which(string): Either 'left' or 'right', indicating whether to
            zero out the left element (first argument) or right element
            (second argument). Default is `left`.
    Returns:
        G(ndarray): A 2 x 2 numpy array representing the matrix G.
            The numbers in the first column of G are real.
    """
    # Handle case that a is zero
    if abs(a) < EQ_TOLERANCE:
        cosine = 1.
        sine = 0.
        phase = 1.
    # Handle case that b is zero and a is nonzero
    elif abs(b) < EQ_TOLERANCE:
        cosine = 0.
        sine = 1.
        phase = 1.
    # Handle case that a and b are both nonzero
    else:
        denominator = numpy.sqrt(abs(a) ** 2 + abs(b) ** 2)
        cosine = abs(b) / denominator
        sine = abs(a) / denominator
        sign_b = b / abs(b)
        sign_a = a / abs(a)
        phase = sign_a * sign_b.conjugate()
        # If phase is a real number, convert it to a float
        if numpy.isreal(phase):
            phase = numpy.real(phase)

    # Construct matrix and return
    if which == 'left':
        # We want to zero out a
        if numpy.isreal(a) and numpy.isreal(b):
            givens_rotation = numpy.array([[cosine, -phase * sine],
                                           [phase * sine, cosine]])
        else:
            givens_rotation = numpy.array([[cosine, -phase * sine],
                                           [sine, phase * cosine]])
    elif which == 'right':
        # We want to zero out b
        if numpy.isreal(a) and numpy.isreal(b):
            givens_rotation = numpy.array([[sine, phase * cosine],
                                           [-phase * cosine, sine]])
        else:
            givens_rotation = numpy.array([[sine, phase * cosine],
                                           [cosine, -phase * sine]])
    else:
        raise ValueError('"which" must be equal to "left" or "right".')
    return givens_rotation


def givens_rotate(operator, givens_rotation, i, j, which='row'):
    """Apply a Givens rotation to coordinates i and j of an operator."""
    if which == 'row':
        # Rotate rows i and j
        row_i = operator[i].copy()
        row_j = operator[j].copy()
        operator[i] = (givens_rotation[0, 0] * row_i +
                       givens_rotation[0, 1] * row_j)
        operator[j] = (givens_rotation[1, 0] * row_i +
                       givens_rotation[1, 1] * row_j)
    elif which == 'col':
        # Rotate columns i and j
        col_i = operator[:, i].copy()
        col_j = operator[:, j].copy()
        operator[:, i] = (givens_rotation[0, 0] * col_i +
                          givens_rotation[0, 1].conj() * col_j)
        operator[:, j] = (givens_rotation[1, 0] * col_i +
                          givens_rotation[1, 1].conj() * col_j)
    else:
        raise ValueError('"which" must be equal to "row" or "col".')


def double_givens_rotate(operator, givens_rotation, i, j, which='row'):
    """Apply a double Givens rotation.

    Applies a Givens rotation to coordinates i and j and the the conjugate
    Givens rotation to coordinates n + i and n + j, where
    n = dim(operator) / 2. dim(operator) must be even.
    """
    m, p = operator.shape

    if which == 'row':
        if m % 2 != 0:
            raise ValueError('To apply a double Givens rotation on rows, '
                             'the number of rows must be even.')
        n = m // 2
        # Rotate rows i and j
        givens_rotate(operator[:n], givens_rotation, i, j, which='row')
        # Rotate rows n + i and n + j
        givens_rotate(operator[n:], givens_rotation.conj(), i, j, which='row')
    elif which == 'col':
        if p % 2 != 0:
            raise ValueError('To apply a double Givens rotation on columns, '
                             'the number of columns must be even.')
        n = p // 2
        # Rotate columns i and j
        givens_rotate(operator[:, :n], givens_rotation, i, j, which='col')
        # Rotate cols n + i and n + j
        givens_rotate(operator[:, n:], givens_rotation.conj(), i, j,
                      which='col')
    else:
        raise ValueError('"which" must be equal to "row" or "col".')


def jw_sparse_givens_rotation(i, j, theta, phi, n_qubits):
    """Return the matrix (acting on a full wavefunction) that performs a
    Givens rotation of modes i and j in the Jordan-Wigner encoding."""
    if j != i + 1:
        raise ValueError('Only adjacent modes can be rotated.')
    if j > n_qubits - 1:
        raise ValueError('Too few qubits requested.')

    cosine = numpy.cos(theta)
    sine = numpy.sin(theta)
    phase = numpy.exp(1.j * phi)

    # Create the two-qubit rotation matrix
    rotation_matrix = csc_matrix(
            ([1., phase * cosine, -phase * sine, sine, cosine, phase],
             ((0, 1, 1, 2, 2, 3), (0, 1, 2, 1, 2, 3))),
            shape=(4, 4))

    # Initialize identity operators
    left_eye = eye(2 ** i, format='csc')
    right_eye = eye(2 ** (n_qubits - 1 - j), format='csc')

    # Construct the matrix and return
    givens_matrix = kronecker_operators([left_eye, rotation_matrix, right_eye])

    return givens_matrix


def jw_sparse_particle_hole_transformation_last_mode(n_qubits):
    """Return the matrix (acting on a full wavefunction) that performs a
    particle-hole transformation on the last mode in the Jordan-Wigner
    encoding.
    """
    left_eye = eye(2 ** (n_qubits - 1), format='csc')
    return kronecker_operators([left_eye, pauli_matrix_map['X']])


def swap_rows(M, i, j):
    """Swap rows i and j of matrix M."""
    row_i = M[i, :].copy()
    row_j = M[j, :].copy()
    M[i, :], M[j, :] = row_j, row_i


def swap_columns(M, i, j):
    """Swap columns i and j of matrix M."""
    column_i = M[:, i].copy()
    column_j = M[:, j].copy()
    M[:, i], M[:, j] = column_j, column_i<|MERGE_RESOLUTION|>--- conflicted
+++ resolved
@@ -64,8 +64,7 @@
     if quadratic_hamiltonian.conserves_particle_number:
         # The Hamiltonian conserves particle number, so we don't need
         # to use the most general procedure.
-<<<<<<< HEAD
-        hermitian_matrix = quadratic_hamiltonian.combined_hermitian_part()
+        hermitian_matrix = quadratic_hamiltonian.combined_hermitian_part
         energies, diagonalizing_unitary = numpy.linalg.eigh(hermitian_matrix)
 
         if occupied_orbitals is None:
@@ -78,19 +77,6 @@
         # Get the unitary rows which represent the Slater determinant
         slater_determinant_matrix = diagonalizing_unitary.T[occupied_orbitals]
 
-=======
-        hermitian_matrix = quadratic_hamiltonian.combined_hermitian_part
-        # Get the unitary rows which represent the ground state
-        # Slater determinant
-        energies, diagonalizing_unitary = numpy.linalg.eigh(
-                hermitian_matrix)
-        # We get the ground state by filling the orbitals that have
-        # negative energy
-        num_negative_energies = numpy.count_nonzero(
-                energies < -EQ_TOLERANCE)
-        slater_determinant_matrix = diagonalizing_unitary.T[
-                :num_negative_energies]
->>>>>>> dd8261c0
         # Get the circuit description
         left_unitary, decomposition, diagonal = givens_decomposition(
                 slater_determinant_matrix)
@@ -148,9 +134,8 @@
 
     n_qubits = quadratic_hamiltonian.n_qubits
 
-<<<<<<< HEAD
     # Compute the energy
-    if quadratic_hamiltonian.conserves_particle_number():
+    if quadratic_hamiltonian.conserves_particle_number:
         hermitian_matrix = quadratic_hamiltonian.combined_hermitian_part()
         energies, diagonalizing_unitary = numpy.linalg.eigh(hermitian_matrix)
         if occupied_orbitals is None:
@@ -159,18 +144,6 @@
             occupied_orbitals = range(num_negative_energies)
         energies = energies[occupied_orbitals]
         energy = numpy.sum(energies) + quadratic_hamiltonian.constant
-=======
-    # Compute the ground energy
-    if quadratic_hamiltonian.conserves_particle_number:
-        hermitian_matrix = quadratic_hamiltonian.combined_hermitian_part
-        energies, diagonalizing_unitary = numpy.linalg.eigh(
-                hermitian_matrix)
-        num_negative_energies = numpy.count_nonzero(
-                energies < -EQ_TOLERANCE)
-        negative_energies = energies[:num_negative_energies]
-        ground_energy = (numpy.sum(negative_energies) +
-                         quadratic_hamiltonian.constant)
->>>>>>> dd8261c0
     else:
         majorana_matrix, majorana_constant = (
                 quadratic_hamiltonian.majorana_form())
