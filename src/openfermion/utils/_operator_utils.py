--- conflicted
+++ resolved
@@ -20,20 +20,11 @@
 import os
 
 from openfermion.config import DATA_DIRECTORY, EQ_TOLERANCE
-<<<<<<< HEAD
-from openfermion.ops import (FermionOperator, InteractionOperator,
-                             InteractionRDM, PolynomialTensor, QubitOperator,
-                             normal_ordered)
-=======
-from openfermion.hamiltonians._jellium import (grid_indices,
-                                               momentum_vector,
-                                               orbital_id,
-                                               position_vector)
+
 from openfermion.ops import (DiagonalCoulombHamiltonian, FermionOperator,
                              InteractionOperator, InteractionRDM,
                              PolynomialTensor, QubitOperator, normal_ordered)
 
->>>>>>> 6d0f84cb
 from scipy.sparse import spmatrix
 
 
