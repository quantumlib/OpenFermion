#   Licensed under the Apache License, Version 2.0 (the "License");
#   you may not use this file except in compliance with the License.
#   You may obtain a copy of the License at
#
#       http://www.apache.org/licenses/LICENSE-2.0
#
#   Unless required by applicable law or agreed to in writing, software
#   distributed under the License is distributed on an "AS IS" BASIS,
#   WITHOUT WARRANTIES OR CONDITIONS OF ANY KIND, either express or implied.
#   See the License for the specific language governing permissions and
#   limitations under the License.

"""This module provides generic tools for classes in ops/"""
from __future__ import absolute_import
from builtins import map, zip

import copy
import marshal
import numpy
import os

from openfermion.config import DATA_DIRECTORY, EQ_TOLERANCE
from openfermion.hamiltonians._jellium import (grid_indices,
                                               momentum_vector,
                                               orbital_id,
                                               position_vector)
<<<<<<< HEAD
from openfermion.ops import (DiagonalCoulombHamiltonian, FermionOperator,
                             InteractionOperator, InteractionRDM,
                             PolynomialTensor, QubitOperator)
=======
from openfermion.ops import (FermionOperator, InteractionOperator,
                             InteractionRDM, PolynomialTensor, QubitOperator,
                             normal_ordered)
>>>>>>> 46acb076
from scipy.sparse import spmatrix


class OperatorUtilsError(Exception):
    pass


def freeze_orbitals(fermion_operator, occupied, unoccupied=None, prune=True):
    """Fix some orbitals to be occupied and others unoccupied.

    Removes all operators acting on the specified orbitals, and renumbers the
    remaining orbitals to eliminate unused indices. The sign of each term
    is modified according to the ladder uperator anti-commutation relations in
    order to preserve the expectation value of the operator.

    Args:
        occupied: A list containing the indices of the orbitals that are to be
            assumed to be occupied.
        unoccupied: A list containing the indices of the orbitals that are to
            be assumed to be unoccupied.
    """
    new_operator = fermion_operator
    frozen = [(index, 1) for index in occupied]
    if unoccupied is not None:
        frozen += [(index, 0) for index in unoccupied]

    # Loop over each orbital to be frozen. Within each term, move all
    # ops acting on that orbital to the right side of the term, keeping
    # track of sign flips that come from swapping operators.
    for item in frozen:
        tmp_operator = FermionOperator()
        for term in new_operator.terms:
            new_term = []
            new_coef = new_operator.terms[term]
            current_occupancy = item[1]
            n_ops = 0  # Number of operations on index that have been moved
            n_swaps = 0  # Number of swaps that have been done

            for op in enumerate(reversed(term)):
                if op[1][0] is item[0]:
                    n_ops += 1

                    # Determine number of swaps needed to bring the op in
                    # front of all ops acting on other indices
                    n_swaps += op[0] - n_ops

                    # Check if the op annihilates the current state
                    if current_occupancy == op[1][1]:
                        new_coef = 0

                    # Update current state
                    current_occupancy = (current_occupancy + 1) % 2
                else:
                    new_term.insert(0, op[1])
            if n_swaps % 2 is 1:
                new_coef *= -1
            if new_coef is not 0 and current_occupancy is item[1]:
                tmp_operator += FermionOperator(tuple(new_term), new_coef)
        new_operator = tmp_operator

    # For occupied frozen orbitals, we must also bring together the creation
    # operator from the ket and the annihilation operator from the bra when
    # evaluating expectation values. This can result in an additional minus
    # sign.
    for term in new_operator.terms:
        for index in occupied:
            for op in term:
                if op[0] > index:
                    new_operator.terms[term] *= -1

    # Renumber indices to remove frozen orbitals
    new_operator = prune_unused_indices(new_operator)

    return new_operator


def prune_unused_indices(symbolic_operator):
    """
    Remove indices that do not appear in any terms.

    Indices will be renumbered such that if an index i does not appear in
    any terms, then the next largest index that appears in at least one
    term will be renumbered to i.
    """

    # Determine which indices appear in at least one term
    indices = []
    for term in symbolic_operator.terms:
        for op in term:
            if op[0] not in indices:
                indices.append(op[0])
    indices.sort()

    # Construct a dict that maps the old indices to new ones
    index_map = {}
    for index in enumerate(indices):
        index_map[index[1]] = index[0]

    new_operator = copy.deepcopy(symbolic_operator)
    new_operator.terms.clear()

    # Replace the indices in the terms with the new indices
    for term in symbolic_operator.terms:
        new_term = [(index_map[op[0]], op[1]) for op in term]
        new_operator.terms[tuple(new_term)] = symbolic_operator.terms[term]

    return new_operator


def hermitian_conjugated(operator):
    """Return Hermitian conjugate of operator."""
    # Handle FermionOperator
    if isinstance(operator, FermionOperator):
        conjugate_operator = FermionOperator()
        for term, coefficient in operator.terms.items():
            conjugate_term = tuple([(tensor_factor, 1 - action) for
                                    (tensor_factor, action) in reversed(term)])
            conjugate_operator.terms[conjugate_term] = coefficient.conjugate()

    # Handle QubitOperator
    elif isinstance(operator, QubitOperator):
        conjugate_operator = QubitOperator()
        for term, coefficient in operator.terms.items():
            conjugate_operator.terms[term] = coefficient.conjugate()

    # Handle sparse matrix
    elif isinstance(operator, spmatrix):
        conjugate_operator = operator.getH()

    # Handle numpy array
    elif isinstance(operator, numpy.ndarray):
        conjugate_operator = operator.T.conj()

    # Unsupported type
    else:
        raise TypeError('Taking the hermitian conjugate of a {} is not '
                        'supported.'.format(type(operator).__name__))

    return conjugate_operator


def is_hermitian(operator):
    """Test if operator is Hermitian."""
    # Handle FermionOperator
    if isinstance(operator, FermionOperator):
        return (normal_ordered(operator) ==
                normal_ordered(hermitian_conjugated(operator)))

    # Handle QubitOperator
    if isinstance(operator, QubitOperator):
        return operator == hermitian_conjugated(operator)

    # Handle sparse matrix
    elif isinstance(operator, spmatrix):
        difference = operator - hermitian_conjugated(operator)
        discrepancy = 0.
        if difference.nnz:
            discrepancy = max(abs(difference.data))
        return discrepancy < EQ_TOLERANCE

    # Handle numpy array
    elif isinstance(operator, numpy.ndarray):
        difference = operator - hermitian_conjugated(operator)
        discrepancy = numpy.amax(abs(difference))
        return discrepancy < EQ_TOLERANCE

    # Unsupported type
    else:
        raise TypeError('Checking whether a {} is hermitian is not '
                        'supported.'.format(type(operator).__name__))


def count_qubits(operator):
    """Compute the minimum number of qubits on which operator acts.

    Args:
        operator: FermionOperator, QubitOperator, or PolynomialTensor.

    Returns:
        num_qubits (int): The minimum number of qubits on which operator acts.

    Raises:
       TypeError: Operator of invalid type.
    """
    # Handle FermionOperator.
    if isinstance(operator, FermionOperator):
        num_qubits = 0
        for term in operator.terms:
            for ladder_operator in term:
                if ladder_operator[0] + 1 > num_qubits:
                    num_qubits = ladder_operator[0] + 1
        return num_qubits

    # Handle QubitOperator.
    elif isinstance(operator, QubitOperator):
        num_qubits = 0
        for term in operator.terms:
            if term:
                if term[-1][0] + 1 > num_qubits:
                    num_qubits = term[-1][0] + 1
        return num_qubits

    # Handle DiagonalCoulombHamiltonian and PolynomialTensor
    elif isinstance(operator, (DiagonalCoulombHamiltonian, PolynomialTensor)):
        return operator.n_qubits

    # Raise for other classes.
    else:
        raise TypeError('Operator of invalid type.')


def eigenspectrum(operator, n_qubits=None):
    """Compute the eigenspectrum of an operator.

    WARNING: This function has cubic runtime in dimension of
        Hilbert space operator, which might be exponential.

    Args:
        operator: QubitOperator, InteractionOperator, FermionOperator,
            PolynomialTensor, or InteractionRDM.
        n_qubits (int): number of qubits/modes in operator. if None, will
            be counted.

    Returns:
        spectrum: dense numpy array of floats giving eigenspectrum.
    """
    from openfermion.transforms import get_sparse_operator
    from openfermion.utils import sparse_eigenspectrum
    sparse_operator = get_sparse_operator(operator, n_qubits)
    spectrum = sparse_eigenspectrum(sparse_operator)
    return spectrum


def is_identity(operator):
    """Check whether QubitOperator of FermionOperator is identity.

    Args:
        operator: QubitOperator or FermionOperator.

    Raises:
        TypeError: Operator of invalid type.
    """
    if isinstance(operator, (QubitOperator, FermionOperator)):
        return list(operator.terms) == [()]
    raise TypeError('Operator of invalid type.')


def _fourier_transform_helper(hamiltonian,
                              grid,
                              spinless,
                              phase_factor,
                              vec_func_1,
                              vec_func_2):
    hamiltonian_t = FermionOperator.zero()
    normalize_factor = numpy.sqrt(1.0 / float(grid.num_points()))

    for term in hamiltonian.terms:
        transformed_term = FermionOperator.identity()
        for ladder_op_mode, ladder_op_type in term:
            indices_1 = grid_indices(ladder_op_mode, grid, spinless)
            vec1 = vec_func_1(indices_1, grid)
            new_basis = FermionOperator.zero()
            for indices_2 in grid.all_points_indices():
                vec2 = vec_func_2(indices_2, grid)
                spin = None if spinless else ladder_op_mode % 2
                orbital = orbital_id(grid, indices_2, spin)
                exp_index = phase_factor * 1.0j * numpy.dot(vec1, vec2)
                if ladder_op_type == 1:
                    exp_index *= -1.0

                element = FermionOperator(((orbital, ladder_op_type),),
                                          numpy.exp(exp_index))
                new_basis += element

            new_basis *= normalize_factor
            transformed_term *= new_basis

        # Coefficient.
        transformed_term *= hamiltonian.terms[term]

        hamiltonian_t += transformed_term

    return hamiltonian_t


def fourier_transform(hamiltonian, grid, spinless):
    """Apply Fourier transform to change hamiltonian in plane wave basis.

    .. math::

        c^\dagger_v = \sqrt{1/N} \sum_m {a^\dagger_m \exp(-i k_v r_m)}
        c_v = \sqrt{1/N} \sum_m {a_m \exp(i k_v r_m)}

    Args:
        hamiltonian (FermionOperator): The hamiltonian in plane wave basis.
        grid (Grid): The discretization to use.
        spinless (bool): Whether to use the spinless model or not.

    Returns:
        FermionOperator: The fourier-transformed hamiltonian.
    """
    return _fourier_transform_helper(hamiltonian=hamiltonian,
                                     grid=grid,
                                     spinless=spinless,
                                     phase_factor=+1,
                                     vec_func_1=momentum_vector,
                                     vec_func_2=position_vector)


def get_file_path(file_name, data_directory):
    """Compute file_path for the file that stores operator.

    Args:
        file_name: The name of the saved file.
        data_directory: Optional data directory to change from default data
                        directory specified in config file.

    Returns:
        file_path (string): File path.

    Raises:
        OperatorUtilsError: File name is not provided.
    """
    if file_name:
        if file_name[-5:] != '.data':
            file_name = file_name + ".data"
    else:
        raise OperatorUtilsError("File name is not provided.")

    if data_directory is None:
        file_path = DATA_DIRECTORY + '/' + file_name
    else:
        file_path = data_directory + '/' + file_name

    return file_path


def inverse_fourier_transform(hamiltonian, grid, spinless):
    """Apply inverse Fourier transform to change hamiltonian in plane wave dual
    basis.

    .. math::

        a^\dagger_v = \sqrt{1/N} \sum_m {c^\dagger_m \exp(i k_v r_m)}
        a_v = \sqrt{1/N} \sum_m {c_m \exp(-i k_v r_m)}

    Args:
        hamiltonian (FermionOperator):
            The hamiltonian in plane wave dual basis.
        grid (Grid): The discretization to use.
        spinless (bool): Whether to use the spinless model or not.

    Returns:
        FermionOperator: The inverse-fourier-transformed hamiltonian.
    """
    return _fourier_transform_helper(hamiltonian=hamiltonian,
                                     grid=grid,
                                     spinless=spinless,
                                     phase_factor=-1,
                                     vec_func_1=position_vector,
                                     vec_func_2=momentum_vector)


def load_operator(file_name=None, data_directory=None):
    """Load FermionOperator or QubitOperator from file.

    Args:
        file_name: The name of the saved file.
        data_directory: Optional data directory to change from default data
                        directory specified in config file.

    Returns:
        operator: The stored FermionOperator or QubitOperator

    Raises:
        TypeError: Operator of invalid type.
    """
    file_path = get_file_path(file_name, data_directory)

    with open(file_path, 'rb') as f:
        data = marshal.load(f)
        operator_type = data[0]
        operator_terms = data[1]

    if operator_type == 'FermionOperator':
        operator = FermionOperator()
        for term in operator_terms:
            operator += FermionOperator(term, operator_terms[term])
    elif operator_type == 'QubitOperator':
        operator = QubitOperator()
        for term in operator_terms:
            operator += QubitOperator(term, operator_terms[term])
    else:
        raise TypeError('Operator of invalid type.')

    return operator


def save_operator(operator, file_name=None, data_directory=None,
                  allow_overwrite=False):
    """Save FermionOperator or QubitOperator to file.

    Args:
        operator: An instance of FermionOperator or QubitOperator.
        file_name: The name of the saved file.
        data_directory: Optional data directory to change from default data
                        directory specified in config file.
        allow_overwrite: Whether to allow files to be overwritten.

    Raises:
        OperatorUtilsError: Not saved, file already exists.
        TypeError: Operator of invalid type.
    """
    file_path = get_file_path(file_name, data_directory)

    if os.path.isfile(file_path) and not allow_overwrite:
        raise OperatorUtilsError("Not saved, file already exists.")

    if isinstance(operator, FermionOperator):
        operator_type = "FermionOperator"
    elif isinstance(operator, QubitOperator):
        operator_type = "QubitOperator"
    elif (isinstance(operator, InteractionOperator) or
          isinstance(operator, InteractionRDM)):
        raise NotImplementedError('Not yet implemented for InteractionOperator'
                                  ' or InteractionRDM.')
    else:
        raise TypeError('Operator of invalid type.')

    tm = operator.terms
    with open(file_path, 'wb') as f:
        marshal.dump((operator_type, dict(zip(tm.keys(),
                                              map(complex, tm.values())))), f)


def reorder(operator, order_function, num_modes=None, reverse=False):
    """Changes the fermionic order of the Hamiltonian based on the provided
    order_function per mode index

    Args:
        operator (SymbolicOperator): the operator that will be reordered. must
            be a SymbolicOperator or any type of operator that inherits from
            SymbolicOperator.
        order_function (func): a function per mode that is used to map the
            indexing. must have arguments mode index and num_modes.
        num_modes (int): default None. User can provide the number of modes
            assumed for the system. if None, the number of modes will be
            calculated based on the Operator.
        reverse (bool): default False. if set to True, the mode mapping is
            reversed. reverse = True will not revert back to original if
            num_modes calculated differs from original and reverted.

    Note: Every order function must take in a mode_idx and num_modes.
    """

    if num_modes is None:
        num_modes = max(
            [factor[0] for term in operator.terms for factor in term]) + 1

    mode_map = {mode_idx: order_function(mode_idx, num_modes) for mode_idx in
                range(num_modes)}

    if reverse:
        mode_map = {val: key for key, val in mode_map.items()}

    rotated_hamiltonian = operator.__class__()
    for term, value in operator.terms.items():
        new_term = tuple([(mode_map[op[0]], op[1]) for op in term])
        rotated_hamiltonian += operator.__class__(new_term, value)
    return rotated_hamiltonian


def up_then_down(mode_idx, num_modes):
    """ up then down reordering, given the operator has the default even-odd
     ordering. Otherwise this function will reorder indices where all even
     indices now come before odd indices.

     Example:
         0,1,2,3,4,5 -> 0,2,4,1,3,5

    The function takes in the index of the mode that will be relabeled and
    the total number modes.

    Args:
        mode_idx (int): the mode index that is being reordered
        num_modes (int): the total number of modes of the operator.

    Returns (int): reordered index of the mode.
    """
    halfway = int(numpy.ceil(num_modes / 2.))
    if mode_idx % 2 == 0:
        return mode_idx // 2
    else:
        return mode_idx // 2 + halfway<|MERGE_RESOLUTION|>--- conflicted
+++ resolved
@@ -24,15 +24,10 @@
                                                momentum_vector,
                                                orbital_id,
                                                position_vector)
-<<<<<<< HEAD
 from openfermion.ops import (DiagonalCoulombHamiltonian, FermionOperator,
                              InteractionOperator, InteractionRDM,
-                             PolynomialTensor, QubitOperator)
-=======
-from openfermion.ops import (FermionOperator, InteractionOperator,
-                             InteractionRDM, PolynomialTensor, QubitOperator,
-                             normal_ordered)
->>>>>>> 46acb076
+                             PolynomialTensor, QubitOperator, normal_ordered)
+
 from scipy.sparse import spmatrix
 
 
