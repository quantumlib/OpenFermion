--- conflicted
+++ resolved
@@ -350,11 +350,8 @@
         interaction_restrict = jw_number_restrict_operator(
             interaction_sparse, 2, n_qubits=6)
 
-<<<<<<< HEAD
         dim = 6 * 5 // 2  # shape of new sparse array
-=======
-        dim = 15  # shape of new sparse array
->>>>>>> b629fa60
+
         # 3^ 2^ 4 1 maps 2**4 + 2 = 18 to 2**3 + 2**2 = 12 and vice versa;
         # in the 2-particle subspace (1, 4) and (2, 3) are 7th and 9th.
         expected = csc_matrix(([-1, -1], ([7, 9], [9, 7])), shape=(dim, dim))
@@ -369,11 +366,8 @@
         interaction_restrict = jw_number_restrict_operator(
             interaction_sparse, 2)
 
-<<<<<<< HEAD
         dim = 6 * 5 // 2  # shape of new sparse array
-=======
-        dim = 15  # shape of new sparse array
->>>>>>> b629fa60
+
         # 3^ 2^ 4 1 maps 2**4 + 2 = 18 to 2**3 + 2**2 = 12 and vice versa;
         # in the 2-particle subspace (1, 4) and (2, 3) are 7th and 9th.
         expected = csc_matrix(([-1, -1], ([7, 9], [9, 7])), shape=(dim, dim))
