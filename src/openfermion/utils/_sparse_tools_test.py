--- conflicted
+++ resolved
@@ -108,15 +108,6 @@
             qubit_operator_sparse(QubitOperator('X1')).A,
             expected.A))
 
-<<<<<<< HEAD
-    def test_get_linear_qubit_operator_wrong_length(self):
-        """Testing exceptions with wrong vector length."""
-        qubit_operator = QubitOperator('X3')
-        vec = numpy.array([1, 2, 3, 4, 5, 6, 7, 8])
-
-        with self.assertRaises(ValueError):
-            get_linear_qubit_operator(qubit_operator, 4) * vec
-=======
     def test_get_linear_qubit_operator_wrong_n(self):
         """Testing with wrong n_qubits."""
         with self.assertRaises(ValueError):
@@ -126,7 +117,6 @@
         """Testing with wrong vector length."""
         with self.assertRaises(ValueError):
             get_linear_qubit_operator(QubitOperator('X3')) * numpy.zeros(4)
->>>>>>> e8c2cc9e
 
     def test_get_linear_qubit_operator_0(self):
         """Testing with zero term."""
