#   Licensed under the Apache License, Version 2.0 (the "License");
#   you may not use this file except in compliance with the License.
#   You may obtain a copy of the License at
#
#       http://www.apache.org/licenses/LICENSE-2.0
#
#   Unless required by applicable law or agreed to in writing, software
#   distributed under the License is distributed on an "AS IS" BASIS,
#   WITHOUT WARRANTIES OR CONDITIONS OF ANY KIND, either express or implied.
#   See the License for the specific language governing permissions and
#   limitations under the License.

"""Tests for linear_qubit_operator.py."""
from __future__ import absolute_import, division

import multiprocessing
<<<<<<< HEAD

=======
>>>>>>> 40ee750c
import unittest

import numpy
import scipy.sparse.linalg

from openfermion.ops import QubitOperator
from openfermion.utils._linear_qubit_operator import (
    LinearQubitOperator,
    LinearQubitOperatorOptions,
    ParallelLinearQubitOperator,
    apply_operator,
    generate_linear_qubit_operator,
)
from openfermion.utils._sparse_tools import qubit_operator_sparse

class LinearQubitOperatorOptionsTest(unittest.TestCase):
    """Tests for LinearQubitOperatorOptions class."""

    def setUp(self):
        """LinearQubitOperatorOptions test set up."""
        self.processes = 6
        self.options = LinearQubitOperatorOptions(self.processes)

    def test_init(self):
        """Tests __init__()."""
        self.assertEqual(self.options.processes, self.processes)
        self.assertIsNone(self.options.pool)

    def test_get_processes_small(self):
        """Tests get_processes() with a small num."""
        num = 2
        self.assertEqual(self.options.get_processes(num), num)

    def test_get_processes_large(self):
        """Tests get_processes() with a large num."""
        self.assertEqual(self.options.get_processes(20), self.processes)

    def test_invalid_processes(self):
        """Tests with invalid processes since it's not positive."""
        with self.assertRaises(ValueError):
            LinearQubitOperatorOptions(0)

    def test_get_pool(self):
        """Tests get_pool() without a num."""
        self.assertIsNone(self.options.pool)

        pool = self.options.get_pool()
        self.assertIsNotNone(pool)
        self.assertIsNotNone(self.options.pool)
        self.assertEqual(pool, self.options.pool)

    def test_get_pool_with_num(self):
        """Tests get_processes() with a num."""
        self.assertIsNone(self.options.pool)

        pool = self.options.get_pool(2)
        self.assertIsNotNone(pool)
        self.assertIsNotNone(self.options.pool)
        self.assertEqual(pool, self.options.pool)

        # Called twice, should be idempotent.
        self.assertEqual(self.options.get_pool(2), self.options.pool)

        # Same pool even with a different number of processes.
        self.assertEqual(self.options.get_pool(1), self.options.pool)


class LinearQubitOperatorTest(unittest.TestCase):
    """Tests for LinearQubitOperator class."""

    def test_init(self):
        """Tests __init__()."""
        qubit_operator = QubitOperator('Z2')
        n_qubits = 3
        linear_operator = LinearQubitOperator(qubit_operator)

        self.assertEqual(linear_operator.qubit_operator, qubit_operator)
        self.assertEqual(linear_operator.n_qubits, n_qubits)

        # Checks type.
        self.assertTrue(isinstance(linear_operator,
                                   scipy.sparse.linalg.LinearOperator))

    def test_matvec_wrong_n(self):
        """Testing with wrong n_qubits."""
        with self.assertRaises(ValueError):
            LinearQubitOperator(QubitOperator('X3'), 1)

    def test_matvec_wrong_vec_length(self):
        """Testing with wrong vector length."""
        with self.assertRaises(ValueError):
            _ = LinearQubitOperator(QubitOperator('X3')) * numpy.zeros(4)

    def test_matvec_0(self):
        """Testing with zero term."""
        qubit_operator = QubitOperator.zero()

        vec = numpy.array([1, 2, 3, 4, 5, 6, 7, 8])
        matvec_expected = numpy.zeros(vec.shape)

        self.assertTrue(numpy.allclose(
            LinearQubitOperator(qubit_operator, 3) * vec, matvec_expected))

    def test_matvec_x(self):
        """Testing product with X."""
        vec = numpy.array([1, 2, 3, 4])
        matvec_expected = numpy.array([2, 1, 4, 3])

        self.assertTrue(numpy.allclose(
            LinearQubitOperator(QubitOperator('X1')) * vec,
            matvec_expected))

    def test_matvec_y(self):
        """Testing product with Y."""
        vec = numpy.array([1, 2, 3, 4], dtype=complex)
        matvec_expected = 1.0j * numpy.array([-2, 1, -4, 3], dtype=complex)

        self.assertTrue(numpy.allclose(
            LinearQubitOperator(QubitOperator('Y1')) * vec,
            matvec_expected))

    def test_matvec_z(self):
        """Testing product with Z."""
        vec = numpy.array([1, 2, 3, 4])
        matvec_expected = numpy.array([1, 2, -3, -4])

        self.assertTrue(numpy.allclose(
            LinearQubitOperator(QubitOperator('Z0'), 2) * vec,
            matvec_expected))

    def test_matvec_z3(self):
        """Testing product with Z^n."""
        vec = numpy.array(
            [1, 2, 3, 4, 5, 6, 7, 8, 9, 10, 11, 12, 13, 14, 15, 16])
        matvec_expected = numpy.array(
            [1, -2, 3, -4, 5, -6, 7, -8, 9, -10, 11, -12, 13, -14, 15, -16])

        self.assertTrue(numpy.allclose(
            LinearQubitOperator(QubitOperator('Z3')) * vec,
            matvec_expected))

    def test_matvec_zx(self):
        """Testing with multiple factors."""
        vec = numpy.array([1, 2, 3, 4])
        matvec_expected = numpy.array([2, 1, -4, -3])

        self.assertTrue(numpy.allclose(
            LinearQubitOperator(QubitOperator('Z0 X1')) * vec,
            matvec_expected))

    def test_matvec_multiple_terms(self):
        """Testing with multiple terms."""
        qubit_operator = (QubitOperator.identity() + 2 * QubitOperator('Y2') +
                          QubitOperator(((0, 'Z'), (1, 'X')), 10.0))

        vec = numpy.array([1, 2, 3, 4, 5, 6, 7, 8])
        matvec_expected = (10 * numpy.array([3, 4, 1, 2, -7, -8, -5, -6]) +
                           2j * numpy.array([-2, 1, -4, 3, -6, 5, -8, 7]) + vec)

        self.assertTrue(numpy.allclose(
            LinearQubitOperator(qubit_operator) * vec, matvec_expected))

    def test_matvec_compare(self):
        """Compare LinearQubitOperator with qubit_operator_sparse."""
        qubit_operator = QubitOperator('X0 Y1 Z3')
        mat_expected = qubit_operator_sparse(qubit_operator)

        self.assertTrue(numpy.allclose(numpy.transpose(
            numpy.array([LinearQubitOperator(qubit_operator) * v
                         for v in numpy.identity(16)])),
                                       mat_expected.A))

class ParallelLinearQubitOperatorTest(unittest.TestCase):
    """Tests for ParallelLinearQubitOperator class."""

    def setUp(self):
        """ParallelLinearQubitOperator test set up."""
        self.qubit_operator = (QubitOperator('Z3') + QubitOperator('Y0') +
                               QubitOperator('X1'))
        self.n_qubits = 4
        self.linear_operator = ParallelLinearQubitOperator(self.qubit_operator)

        # Vectors for calculations.
        self.vec = numpy.array(range(2 ** self.n_qubits))

        expected_matvec = numpy.array([
            0, -1, 2, -3, 4, -5, 6, -7,
            8, -9, 10, -11, 12, -13, 14, -15,
        ])
        expected_matvec = expected_matvec + numpy.array([
            -8j, -9j, -10j, -11j, -12j, -13j, -14j, -15j,
            0j, 1j, 2j, 3j, 4j, 5j, 6j, 7j,
        ])
        expected_matvec += numpy.array([
            4, 5, 6, 7, 0, 1, 2, 3,
            12, 13, 14, 15, 8, 9, 10, 11,
        ])
        self.expected_matvec = expected_matvec

    def test_init(self):
        """Tests __init__()."""
        self.assertEqual(self.linear_operator.qubit_operator, self.qubit_operator)
        self.assertEqual(self.linear_operator.n_qubits, self.n_qubits)
<<<<<<< HEAD
=======
        self.assertEqual(self.linear_operator.options.processes,
                         min(10, multiprocessing.cpu_count()))
>>>>>>> 40ee750c
        self.assertIsNone(self.linear_operator.options.pool)

        cpu_count = multiprocessing.cpu_count()
        default_processes = min(cpu_count, 10)
        self.assertEqual(self.linear_operator.options.processes,
                         default_processes)

        # Generated variables.
        self.assertEqual(len(self.linear_operator.qubit_operator_groups), 3)
        self.assertEqual(QubitOperator.accumulate(
            self.linear_operator.qubit_operator_groups), self.qubit_operator)

        for linear_operator in self.linear_operator.linear_operators:
            self.assertEqual(linear_operator.n_qubits, self.n_qubits)
            self.assertTrue(isinstance(linear_operator,
                                       LinearQubitOperator))

        # Checks type.
        self.assertTrue(isinstance(self.linear_operator,
                                   scipy.sparse.linalg.LinearOperator))


    def test_matvec(self):
        """Tests _matvec() for matrix multiplication with a vector."""

        self.assertIsNone(self.linear_operator.options.pool)
        self.assertTrue(numpy.allclose(self.linear_operator * self.vec,
                                       self.expected_matvec))
        self.assertIsNotNone(self.linear_operator.options.pool)

    def test_matvec_0(self):
        """Testing with zero term."""
        qubit_operator = QubitOperator.zero()

        vec = numpy.array([1, 2, 3, 4, 5, 6, 7, 8])
        matvec_expected = numpy.zeros(vec.shape)

        self.assertTrue(numpy.allclose(
            ParallelLinearQubitOperator(qubit_operator, 3) * vec,
            matvec_expected))
        self.assertIsNone(self.linear_operator.options.pool)


class UtilityFunctionTest(unittest.TestCase):
    """Tests for utility functions."""

    def test_apply_operator(self):
        """Tests apply_operator() since it's executed on other processors."""
        vec = numpy.array([1, 2, 3, 4])
        matvec_expected = numpy.array([2, 1, 4, 3])

        self.assertTrue(numpy.allclose(
            apply_operator((LinearQubitOperator(QubitOperator('X1')), vec)),
            matvec_expected))

    def test_generate_linear_operator(self):
        """Tests generate_linear_qubit_operator()."""
        qubit_operator = (QubitOperator('Z3') + QubitOperator('X1') +
                          QubitOperator('Y0'))
        n_qubits = 6

        # Checks types.
        operator = generate_linear_qubit_operator(qubit_operator, n_qubits)
        self.assertTrue(isinstance(operator, LinearQubitOperator))
        self.assertFalse(isinstance(operator, ParallelLinearQubitOperator))

        operator_again = generate_linear_qubit_operator(
            qubit_operator, n_qubits, options=LinearQubitOperatorOptions(2))
        self.assertTrue(isinstance(operator_again, ParallelLinearQubitOperator))
        self.assertFalse(isinstance(operator_again, LinearQubitOperator))

        # Checks operators are equivalent.
        numpy.random.seed(n_qubits)
        vec = numpy.random.rand(2 ** n_qubits, 1)
        self.assertTrue(numpy.allclose(operator * vec, operator_again * vec))<|MERGE_RESOLUTION|>--- conflicted
+++ resolved
@@ -14,10 +14,6 @@
 from __future__ import absolute_import, division
 
 import multiprocessing
-<<<<<<< HEAD
-
-=======
->>>>>>> 40ee750c
 import unittest
 
 import numpy
@@ -221,11 +217,6 @@
         """Tests __init__()."""
         self.assertEqual(self.linear_operator.qubit_operator, self.qubit_operator)
         self.assertEqual(self.linear_operator.n_qubits, self.n_qubits)
-<<<<<<< HEAD
-=======
-        self.assertEqual(self.linear_operator.options.processes,
-                         min(10, multiprocessing.cpu_count()))
->>>>>>> 40ee750c
         self.assertIsNone(self.linear_operator.options.pool)
 
         cpu_count = multiprocessing.cpu_count()
