#   Licensed under the Apache License, Version 2.0 (the "License");
#   you may not use this file except in compliance with the License.
#   You may obtain a copy of the License at
#
#       http://www.apache.org/licenses/LICENSE-2.0
#
#   Unless required by applicable law or agreed to in writing, software
#   distributed under the License is distributed on an "AS IS" BASIS,
#   WITHOUT WARRANTIES OR CONDITIONS OF ANY KIND, either express or implied.
#   See the License for the specific language governing permissions and
#   limitations under the License.

"""Tests for _dual_basis_trotter_error.py."""
import unittest

from openfermion.ops import FermionOperator
from openfermion.hamiltonians import jellium_model, wigner_seitz_length_scale
from openfermion.utils._low_depth_trotter_error import *
from openfermion.utils import Grid


class ErrorOperatorTest(unittest.TestCase):

    def test_error_operator(self):
        FO = FermionOperator

        terms = []
        for i in range(4):
            terms.append(FO(((i, 1), (i, 0)), 0.018505508252042547))
            terms.append(FO(((i, 1), ((i + 1) % 4, 0)), -0.012337005501361697))
            terms.append(FO(((i, 1), ((i + 2) % 4, 0)), 0.0061685027506808475))
            terms.append(FO(((i, 1), ((i + 3) % 4, 0)), -0.012337005501361697))
            terms.append(normal_ordered(FO(((i, 1), ((i + 1) % 4, 1),
                                            (i, 0), ((i + 1) % 4, 0)),
                                           3.1830988618379052)))
            if i // 2:
                terms.append(normal_ordered(
                    FO(((i, 1), ((i + 2) % 4, 1), (i, 0), ((i + 2) % 4, 0)),
                       22.281692032865351)))

        self.assertAlmostEqual(
            low_depth_second_order_trotter_error_operator(
                terms, jellium_only=True).terms[
                    ((3, 1), (2, 1), (1, 1), (2, 0), (1, 0), (0, 0))],
            -0.562500000003)


class ErrorBoundTest(unittest.TestCase):

    def setUp(self):
        FO = FermionOperator

        self.terms = []
        for i in range(4):
            self.terms.append(FO(((i, 1), (i, 0)),
                                 0.018505508252042547))
            self.terms.append(FO(((i, 1), ((i + 1) % 4, 0)),
                                 -0.012337005501361697))
            self.terms.append(FO(((i, 1), ((i + 2) % 4, 0)),
                                 0.0061685027506808475))
            self.terms.append(FO(((i, 1), ((i + 3) % 4, 0)),
                                 -0.012337005501361697))
            self.terms.append(normal_ordered(FO(((i, 1), ((i + 1) % 4, 1),
                                                 (i, 0), ((i + 1) % 4, 0)),
                                                3.1830988618379052)))
            if i // 2:
                self.terms.append(normal_ordered(
                    FO(((i, 1), ((i + 2) % 4, 1), (i, 0), ((i + 2) % 4, 0)),
                       22.281692032865351)))

    def test_error_bound(self):
        self.assertAlmostEqual(low_depth_second_order_trotter_error_bound(
            self.terms, jellium_only=True), 6.92941899358)

    def test_error_bound_using_info_1d(self):
        # Generate the Hamiltonian.
        hamiltonian = dual_basis_jellium_hamiltonian(grid_length=4,
                                                     dimension=1)

        # Unpack result into terms, indices they act on, and whether they're
        # hopping operators.
        result = simulation_ordered_grouped_low_depth_terms_with_info(
            hamiltonian)
        terms, indices, is_hopping = result
        self.assertAlmostEqual(low_depth_second_order_trotter_error_bound(
            terms, indices, is_hopping), 7.4239378440953283)

    def test_error_bound_using_info_1d_with_input_ordering(self):
        # Generate the Hamiltonian.
        hamiltonian = dual_basis_jellium_hamiltonian(grid_length=4,
                                                     dimension=1)

        # Unpack result into terms, indices they act on, and whether they're
        # hopping operators.
        result = simulation_ordered_grouped_low_depth_terms_with_info(
            hamiltonian, input_ordering=[0, 1, 2, 3])
        terms, indices, is_hopping = result
        self.assertAlmostEqual(low_depth_second_order_trotter_error_bound(
            terms, indices, is_hopping), 7.4239378440953283)

    def test_error_bound_using_info_2d_verbose(self):
        # Generate the Hamiltonian.
        hamiltonian = dual_basis_jellium_hamiltonian(grid_length=3,
                                                     dimension=2)

        # Unpack result into terms, indices they act on, and whether they're
        # hopping operators.
        result = simulation_ordered_grouped_low_depth_terms_with_info(
            hamiltonian)
        terms, indices, is_hopping = result
        self.assertAlmostEqual(
            low_depth_second_order_trotter_error_bound(
                terms, indices, is_hopping, jellium_only=True, verbose=True),
            0.052213321121580794)


class OrderedDualBasisTermsMoreInfoTest(unittest.TestCase):

    def test_sum_of_ordered_terms_equals_full_hamiltonian(self):
        grid_length = 4
        dimension = 2
        wigner_seitz_radius = 10.0
        inverse_filling_fraction = 2
        n_qubits = grid_length ** dimension

        # Compute appropriate length scale.
        n_particles = n_qubits // inverse_filling_fraction

        # Generate the Hamiltonian.
        hamiltonian = dual_basis_jellium_hamiltonian(
            grid_length, dimension, wigner_seitz_radius, n_particles)

        terms = simulation_ordered_grouped_low_depth_terms_with_info(
            hamiltonian)[0]
        terms_total = sum(terms, FermionOperator.zero())

        length_scale = wigner_seitz_length_scale(
            wigner_seitz_radius, n_particles, dimension)

        grid = Grid(dimension, grid_length, length_scale)
        hamiltonian = jellium_model(grid, spinless=True, plane_wave=False)
        hamiltonian = normal_ordered(hamiltonian)
        self.assertTrue(terms_total == hamiltonian)

    def test_correct_indices_terms_with_info(self):
        grid_length = 4
        dimension = 1
        wigner_seitz_radius = 10.0
        inverse_filling_fraction = 2
        n_qubits = grid_length ** dimension

        # Compute appropriate length scale.
        n_particles = n_qubits // inverse_filling_fraction

        # Generate the Hamiltonian.
        hamiltonian = dual_basis_jellium_hamiltonian(
            grid_length, dimension, wigner_seitz_radius, n_particles)

        # Unpack result into terms, indices they act on, and whether they're
        # hopping operators.
        result = simulation_ordered_grouped_low_depth_terms_with_info(
            hamiltonian)
        terms, indices, is_hopping = result

        for i in range(len(terms)):
            term = list(terms[i].terms)
            term_indices = set()
            for single_term in term:
                term_indices = term_indices.union(
                    [single_term[j][0] for j in range(len(single_term))])
            self.assertEqual(term_indices, indices[i])

    def test_is_hopping_operator_terms_with_info(self):
        grid_length = 4
        dimension = 1
        wigner_seitz_radius = 10.0
        inverse_filling_fraction = 2
        n_qubits = grid_length ** dimension

        # Compute appropriate length scale.
        n_particles = n_qubits // inverse_filling_fraction

        hamiltonian = dual_basis_jellium_hamiltonian(
            grid_length, dimension, wigner_seitz_radius, n_particles)

        # Unpack result into terms, indices they act on, and whether they're
        # hopping operators.
        result = simulation_ordered_grouped_low_depth_terms_with_info(
            hamiltonian)
        terms, indices, is_hopping = result

        for i in range(len(terms)):
            single_term = list(terms[i].terms)[0]
            is_hopping_term = not (single_term[1][1] or
                                   single_term[0][0] == single_term[1][0])
            self.assertEqual(is_hopping_term, is_hopping[i])

    def test_total_length(self):
        grid_length = 8
        dimension = 1
        wigner_seitz_radius = 10.0
        inverse_filling_fraction = 2
        n_qubits = grid_length ** dimension

        # Compute appropriate length scale.
        n_particles = n_qubits // inverse_filling_fraction

        hamiltonian = dual_basis_jellium_hamiltonian(
            grid_length, dimension, wigner_seitz_radius, n_particles)

        # Unpack result into terms, indices they act on, and whether they're
        # hopping operators.
        result = simulation_ordered_grouped_low_depth_terms_with_info(
            hamiltonian)
        terms, indices, is_hopping = result

        self.assertEqual(len(terms), n_qubits * (n_qubits - 1))


class OrderedDualBasisTermsNoInfoTest(unittest.TestCase):

    def test_all_terms_in_dual_basis_jellium_hamiltonian(self):
        grid_length = 4
        dimension = 1

        # Generate the Hamiltonian.
        hamiltonian = dual_basis_jellium_hamiltonian(grid_length, dimension)

        terms = ordered_low_depth_terms_no_info(hamiltonian)
        FO = FermionOperator

        expected_terms = []
        for i in range(grid_length ** dimension):
            expected_terms.append(FO(((i, 1), (i, 0)),
                                     0.018505508252042547))
            expected_terms.append(FO(((i, 1), ((i + 1) % 4, 0)),
                                     -0.012337005501361697))
            expected_terms.append(FO(((i, 1), ((i + 2) % 4, 0)),
                                     0.0061685027506808475))
            expected_terms.append(FO(((i, 1), ((i + 3) % 4, 0)),
                                     -0.012337005501361697))
            expected_terms.append(normal_ordered(
                FO(((i, 1), ((i + 1) % 4, 1), (i, 0), ((i + 1) % 4, 0)),
                   3.1830988618379052)))
            if i // 2:
                expected_terms.append(normal_ordered(
                    FO(((i, 1), ((i + 2) % 4, 1), (i, 0), ((i + 2) % 4, 0)),
                       22.281692032865351)))

        for term in terms:
            found_in_other = False
            for term2 in expected_terms:
<<<<<<< HEAD
                if term == term2:
=======
                if term.isclose(term2):
>>>>>>> 84a8f887
                    self.assertFalse(found_in_other)
                    found_in_other = True
            self.assertTrue(found_in_other, msg=str(term))
        for term in expected_terms:
            found_in_other = False
            for term2 in terms:
<<<<<<< HEAD
                if term == term2:
=======
                if term.isclose(term2):
>>>>>>> 84a8f887
                    self.assertFalse(found_in_other)
                    found_in_other = True
            self.assertTrue(found_in_other, msg=str(term))

    def test_sum_of_ordered_terms_equals_full_hamiltonian(self):
        grid_length = 4
        dimension = 1
        wigner_seitz_radius = 10.0
        inverse_filling_fraction = 2
        n_qubits = grid_length ** dimension

        # Compute appropriate length scale.
        n_particles = n_qubits // inverse_filling_fraction
        length_scale = wigner_seitz_length_scale(
            wigner_seitz_radius, n_particles, dimension)

        hamiltonian = dual_basis_jellium_hamiltonian(grid_length, dimension)
        terms = ordered_low_depth_terms_no_info(hamiltonian)
        terms_total = sum(terms, FermionOperator.zero())

        grid = Grid(dimension, grid_length, length_scale)
        hamiltonian = jellium_model(grid, spinless=True, plane_wave=False)
        hamiltonian = normal_ordered(hamiltonian)
        self.assertTrue(terms_total == hamiltonian)<|MERGE_RESOLUTION|>--- conflicted
+++ resolved
@@ -250,22 +250,14 @@
         for term in terms:
             found_in_other = False
             for term2 in expected_terms:
-<<<<<<< HEAD
                 if term == term2:
-=======
-                if term.isclose(term2):
->>>>>>> 84a8f887
                     self.assertFalse(found_in_other)
                     found_in_other = True
             self.assertTrue(found_in_other, msg=str(term))
         for term in expected_terms:
             found_in_other = False
             for term2 in terms:
-<<<<<<< HEAD
                 if term == term2:
-=======
-                if term.isclose(term2):
->>>>>>> 84a8f887
                     self.assertFalse(found_in_other)
                     found_in_other = True
             self.assertTrue(found_in_other, msg=str(term))
