#   Licensed under the Apache License, Version 2.0 (the "License");
#   you may not use this file except in compliance with the License.
#   You may obtain a copy of the License at
#
#       http://www.apache.org/licenses/LICENSE-2.0
#
#   Unless required by applicable law or agreed to in writing, software
#   distributed under the License is distributed on an "AS IS" BASIS,
#   WITHOUT WARRANTIES OR CONDITIONS OF ANY KIND, either express or implied.
#   See the License for the specific language governing permissions and
#   limitations under the License.

"""Module to test unitary coupled cluster operators."""

from __future__ import absolute_import

import numpy
import os
import unittest

import scipy
from numpy.random import randn

from openfermion.config import THIS_DIRECTORY
from openfermion.hamiltonians import MolecularData
from openfermion.ops import FermionOperator, normal_ordered
from openfermion.transforms import (get_fermion_operator,
                                    get_sparse_operator,
                                    jordan_wigner)

from openfermion.utils import (commutator, count_qubits, expectation,
                               hermitian_conjugated,
                               jordan_wigner_sparse, jw_hartree_fock_state,
                               s_squared_operator, sz_operator)
from openfermion.utils._unitary_cc import (uccsd_generator,
                                           uccsd_singlet_paramsize,
                                           uccsd_singlet_generator)


class UnitaryCC(unittest.TestCase):

    def test_uccsd_anti_hermitian(self):
        """Test operators are anti-Hermitian independent of inputs"""
        test_orbitals = 4

        single_amplitudes = randn(*(test_orbitals,) * 2)
        double_amplitudes = randn(*(test_orbitals,) * 4)

        generator = uccsd_generator(single_amplitudes, double_amplitudes)
        conj_generator = hermitian_conjugated(generator)

        self.assertTrue(generator == -1. * conj_generator)

    def test_uccsd_singlet_anti_hermitian(self):
        """Test that the singlet version is anti-Hermitian"""
        test_orbitals = 8
        test_electrons = 4

        packed_amplitude_size = uccsd_singlet_paramsize(test_orbitals,
                                                        test_electrons)

        packed_amplitudes = randn(int(packed_amplitude_size))

        generator = uccsd_singlet_generator(packed_amplitudes,
                                           test_orbitals,
                                           test_electrons)

        conj_generator = hermitian_conjugated(generator)

        self.assertTrue(generator == -1. * conj_generator)

    def test_uccsd_symmetries(self):
        """Test that the singlet generator has the correct symmetries."""
        test_orbitals = 8
        test_electrons = 4

        packed_amplitude_size = uccsd_singlet_paramsize(test_orbitals,
                                                        test_electrons)
        packed_amplitudes = randn(int(packed_amplitude_size))
        generator = uccsd_singlet_generator(packed_amplitudes,
                                           test_orbitals,
                                           test_electrons)

        # Construct symmetry operators
        sz = sz_operator(test_orbitals)
        s_squared = s_squared_operator(test_orbitals)

        # Check the symmetries
        comm_sz = normal_ordered(commutator(generator, sz))
        comm_s_squared = normal_ordered(commutator(generator, s_squared))
        zero = FermionOperator()

        self.assertTrue(comm_sz.isclose(zero))
        self.assertTrue(comm_s_squared.isclose(zero))

    def test_uccsd_singlet_builds(self):
        """Test specific builds of the UCCSD singlet operator"""
        # Build 1
        n_orbitals = 4
        n_electrons = 2
        n_params = uccsd_singlet_paramsize(n_orbitals, n_electrons)
        self.assertEqual(n_params, 3)

        initial_amplitudes = [1., 2., 3.]

        generator = uccsd_singlet_generator(initial_amplitudes,
                                           n_orbitals,
                                           n_electrons)

<<<<<<< HEAD
        test_generator = (0.0565340614 * FermionOperator("2^ 0 3^ 1") +
                          1.1494145e-08 * FermionOperator("1^ 3") +
                          0.0565340614 * FermionOperator("3^ 1 2^ 0") +
                          0.0565340614 * FermionOperator("2^ 0 2^ 0") +
                          1.1494145e-08 * FermionOperator("0^ 2") +
                          (-0.0565340614) * FermionOperator("1^ 3 0^ 2") +
                          (-1.1494145e-08) * FermionOperator("3^ 1") +
                          (-0.0565340614) * FermionOperator("1^ 3 1^ 3") +
                          (-0.0565340614) * FermionOperator("0^ 2 0^ 2") +
                          (-1.1494145e-08) * FermionOperator("2^ 0") +
                          0.0565340614 * FermionOperator("3^ 1 3^ 1") +
                          (-0.0565340614) * FermionOperator("0^ 2 1^ 3"))
        self.assertTrue(test_generator == generator)
=======
        test_generator = (FermionOperator("2^ 0", 1.) +
                          FermionOperator("0^ 2", -1.) +
                          FermionOperator("3^ 1", 1.) +
                          FermionOperator("1^ 3", -1.) +
                          FermionOperator("2^ 0 3^ 1", 2.) +
                          FermionOperator("1^ 3 0^ 2", -2.) +
                          FermionOperator("3^ 0 2^ 1", 3.) +
                          FermionOperator("1^ 2 0^ 3", -3.))

        self.assertTrue(test_generator.isclose(generator))

        # Build 2
        n_orbitals = 6
        n_electrons = 2

        n_params = uccsd_singlet_paramsize(n_orbitals, n_electrons)
        self.assertEqual(n_params, 7)

        initial_amplitudes = numpy.arange(1, 8, dtype=float)
        generator = uccsd_singlet_generator(initial_amplitudes,
                                           n_orbitals,
                                           n_electrons)

        test_generator = (FermionOperator("2^ 0", 1.) +
                          FermionOperator("0^ 2", -1) +
                          FermionOperator("3^ 1", 1.) +
                          FermionOperator("1^ 3", -1.) +
                          FermionOperator("4^ 0", 2.) +
                          FermionOperator("0^ 4", -2) +
                          FermionOperator("5^ 1", 2.) +
                          FermionOperator("1^ 5", -2.) +
                          FermionOperator("2^ 0 3^ 1", 3.) +
                          FermionOperator("1^ 3 0^ 2", -3.) +
                          FermionOperator("3^ 0 2^ 1", 4.) +
                          FermionOperator("1^ 2 0^ 3", -4.) +
                          FermionOperator("4^ 0 5^ 1", 5.) +
                          FermionOperator("1^ 5 0^ 4", -5.) +
                          FermionOperator("5^ 0 4^ 1", 6.) +
                          FermionOperator("1^ 4 0^ 5", -6.) +
                          FermionOperator("2^ 0 5^ 1", 7.) +
                          FermionOperator("1^ 5 0^ 2", -7.) +
                          FermionOperator("4^ 0 3^ 1", 7.) +
                          FermionOperator("1^ 3 0^ 4", -7.) +
                          FermionOperator("2^ 0 4^ 0", 7.) +
                          FermionOperator("0^ 4 0^ 2", -7.) +
                          FermionOperator("3^ 1 5^ 1", 7.) +
                          FermionOperator("1^ 5 1^ 3", -7.))

        self.assertTrue(test_generator.isclose(generator))
>>>>>>> d67f1103

    def test_sparse_uccsd_generator_numpy_inputs(self):
        """Test numpy ndarray inputs to uccsd_generator that are sparse"""
        test_orbitals = 30
        sparse_single_amplitudes = numpy.zeros((test_orbitals, test_orbitals))
        sparse_double_amplitudes = numpy.zeros((test_orbitals, test_orbitals,
                                                test_orbitals, test_orbitals))

        sparse_single_amplitudes[3, 5] = 0.12345
        sparse_single_amplitudes[12, 4] = 0.44313

        sparse_double_amplitudes[0, 12, 6, 2] = 0.3434
        sparse_double_amplitudes[1, 4, 6, 13] = -0.23423

        generator = uccsd_generator(sparse_single_amplitudes,
                                   sparse_double_amplitudes)

        test_generator = (0.12345 * FermionOperator("3^ 5") +
                          (-0.12345) * FermionOperator("5^ 3") +
                          0.44313 * FermionOperator("12^ 4") +
                          (-0.44313) * FermionOperator("4^ 12") +
                          0.3434 * FermionOperator("0^ 12 6^ 2") +
                          (-0.3434) * FermionOperator("2^ 6 12^ 0") +
                          (-0.23423) * FermionOperator("1^ 4 6^ 13") +
                          0.23423 * FermionOperator("13^ 6 4^ 1"))
        self.assertTrue(test_generator == generator)

    def test_sparse_uccsd_generator_list_inputs(self):
        """Test list inputs to uccsd_generator that are sparse"""
        sparse_single_amplitudes = [[[3, 5], 0.12345],
                                    [[12, 4], 0.44313]]
        sparse_double_amplitudes = [[[0, 12, 6, 2], 0.3434],
                                    [[1, 4, 6, 13], -0.23423]]

        generator = uccsd_generator(sparse_single_amplitudes,
                                   sparse_double_amplitudes)

        test_generator = (0.12345 * FermionOperator("3^ 5") +
                          (-0.12345) * FermionOperator("5^ 3") +
                          0.44313 * FermionOperator("12^ 4") +
                          (-0.44313) * FermionOperator("4^ 12") +
                          0.3434 * FermionOperator("0^ 12 6^ 2") +
                          (-0.3434) * FermionOperator("2^ 6 12^ 0") +
                          (-0.23423) * FermionOperator("1^ 4 6^ 13") +
                          0.23423 * FermionOperator("13^ 6 4^ 1"))
        self.assertTrue(test_generator == generator)

    def test_ucc(self):
        geometry = [('H', (0., 0., 0.)), ('H', (0., 0., 0.7414))]
        basis = 'sto-3g'
        multiplicity = 1
        filename = os.path.join(THIS_DIRECTORY, 'data',
                                'H2_sto-3g_singlet_0.7414')
        self.molecule = MolecularData(
            geometry, basis, multiplicity, filename=filename)
        self.molecule.load()

        # Get molecular Hamiltonian.
        self.molecular_hamiltonian = self.molecule.get_molecular_hamiltonian()

        # Get FCI RDM.
        self.fci_rdm = self.molecule.get_molecular_rdm(use_fci=1)

        # Get explicit coefficients.
        self.nuclear_repulsion = self.molecular_hamiltonian.constant
        self.one_body = self.molecular_hamiltonian.one_body_tensor
        self.two_body = self.molecular_hamiltonian.two_body_tensor

        # Get fermion Hamiltonian.
        self.fermion_hamiltonian = normal_ordered(get_fermion_operator(
            self.molecular_hamiltonian))

        # Get qubit Hamiltonian.
        self.qubit_hamiltonian = jordan_wigner(self.fermion_hamiltonian)

        # Get the sparse matrix.
        self.hamiltonian_matrix = get_sparse_operator(
            self.molecular_hamiltonian)
        # Test UCCSD for accuracy against FCI using loaded t amplitudes.
        ucc_operator = uccsd_generator(
            self.molecule.ccsd_single_amps,
            self.molecule.ccsd_double_amps)

        hf_state = jw_hartree_fock_state(
            self.molecule.n_electrons, count_qubits(self.qubit_hamiltonian))
        uccsd_sparse = jordan_wigner_sparse(ucc_operator)
        uccsd_state = scipy.sparse.linalg.expm_multiply(uccsd_sparse,
                                                        hf_state)
        expected_uccsd_energy = expectation(self.hamiltonian_matrix,
                                            uccsd_state)
        self.assertAlmostEqual(expected_uccsd_energy, self.molecule.fci_energy,
                               places=4)
        print("UCCSD ENERGY: {}".format(expected_uccsd_energy))

        # Test CCSD for precise match against FCI using loaded t amplitudes.
        ccsd_operator = uccsd_generator(
            self.molecule.ccsd_single_amps,
            self.molecule.ccsd_double_amps,
            anti_hermitian=False)

        ccsd_sparse_r = jordan_wigner_sparse(ccsd_operator)
        ccsd_sparse_l = jordan_wigner_sparse(
            -hermitian_conjugated(ccsd_operator))

        # Test CCSD for precise match against FCI using loaded t amplitudes
        ccsd_operator = uccsd_generator(
            self.molecule.ccsd_single_amps,
            self.molecule.ccsd_double_amps,
            anti_hermitian=False)

        ccsd_sparse_r = jordan_wigner_sparse(ccsd_operator)
        ccsd_sparse_l = jordan_wigner_sparse(
            -hermitian_conjugated(ccsd_operator))
        ccsd_state_r = scipy.sparse.linalg.expm_multiply(ccsd_sparse_r,
                                                         hf_state)
        ccsd_state_l = scipy.sparse.linalg.expm_multiply(ccsd_sparse_l,
                                                         hf_state)
        expected_ccsd_energy = ccsd_state_l.getH().dot(
            self.hamiltonian_matrix.dot(ccsd_state_r))[0, 0]
        self.assertAlmostEqual(expected_ccsd_energy, self.molecule.fci_energy)

    def test_exceptions(self):
        # Pass odd n_qubits to singlet generators
        with self.assertRaises(ValueError):
            _ = uccsd_singlet_paramsize(3, 4)
        with self.assertRaises(ValueError):
            _ = uccsd_singlet_generator([1.], 3, 4)<|MERGE_RESOLUTION|>--- conflicted
+++ resolved
@@ -107,21 +107,6 @@
                                            n_orbitals,
                                            n_electrons)
 
-<<<<<<< HEAD
-        test_generator = (0.0565340614 * FermionOperator("2^ 0 3^ 1") +
-                          1.1494145e-08 * FermionOperator("1^ 3") +
-                          0.0565340614 * FermionOperator("3^ 1 2^ 0") +
-                          0.0565340614 * FermionOperator("2^ 0 2^ 0") +
-                          1.1494145e-08 * FermionOperator("0^ 2") +
-                          (-0.0565340614) * FermionOperator("1^ 3 0^ 2") +
-                          (-1.1494145e-08) * FermionOperator("3^ 1") +
-                          (-0.0565340614) * FermionOperator("1^ 3 1^ 3") +
-                          (-0.0565340614) * FermionOperator("0^ 2 0^ 2") +
-                          (-1.1494145e-08) * FermionOperator("2^ 0") +
-                          0.0565340614 * FermionOperator("3^ 1 3^ 1") +
-                          (-0.0565340614) * FermionOperator("0^ 2 1^ 3"))
-        self.assertTrue(test_generator == generator)
-=======
         test_generator = (FermionOperator("2^ 0", 1.) +
                           FermionOperator("0^ 2", -1.) +
                           FermionOperator("3^ 1", 1.) +
@@ -171,7 +156,6 @@
                           FermionOperator("1^ 5 1^ 3", -7.))
 
         self.assertTrue(test_generator.isclose(generator))
->>>>>>> d67f1103
 
     def test_sparse_uccsd_generator_numpy_inputs(self):
         """Test numpy ndarray inputs to uccsd_generator that are sparse"""
