--- conflicted
+++ resolved
@@ -12,25 +12,6 @@
 #   WITHOUT WARRANTIES OR CONDITIONS OF ANY KIND, either express or implied.
 #   See the License for the specific language governing permissions and
 #   limitations under the License.
-<<<<<<< HEAD
-from ast import Import
-import warnings
-import pytest
-
-try:
-    import jax
-    from .spacetime import qubit_vs_toffoli
-    from .compute_lambda_thc import compute_lambda
-    from .compute_cost_thc import compute_cost
-    from .generate_costing_table_thc import generate_costing_table
-except ImportError:
-    pytest.skip('Need jax and pybtas for THC', allow_module_level=True)
-
-try:
-    from .factorize_thc import thc_via_cp3 as factorize
-except ImportError:
-    warnings.warn("Need pybtas for THC factorization")
-=======
 
 from openfermion.resource_estimates import HAVE_DEPS_FOR_RESOURCE_ESTIMATES
 
@@ -40,5 +21,4 @@
 if HAVE_DEPS_FOR_RESOURCE_ESTIMATES:
     from .compute_lambda_thc import compute_lambda
     from .factorize_thc import thc_via_cp3 as factorize
-    from .generate_costing_table_thc import generate_costing_table
->>>>>>> 1700e249
+    from .generate_costing_table_thc import generate_costing_table