#   Licensed under the Apache License, Version 2.0 (the "License");
#   you may not use this file except in compliance with the License.
#   You may obtain a copy of the License at
#
#       http://www.apache.org/licenses/LICENSE-2.0
#
#   Unless required by applicable law or agreed to in writing, software
#   distributed under the License is distributed on an "AS IS" BASIS,
#   WITHOUT WARRANTIES OR CONDITIONS OF ANY KIND, either express or implied.
#   See the License for the specific language governing permissions and
#   limitations under the License.

"""Tests  _fermion_operator.py."""
import copy
import numpy
import unittest

from openfermion.ops._fermion_operator import (FermionOperator,
                                               FermionOperatorError,
                                               hermitian_conjugated,
                                               normal_ordered,
                                               number_operator)


class FermionOperatorTest(unittest.TestCase):

    def test_init_defaults(self):
        loc_op = FermionOperator()
        self.assertEqual(len(loc_op.terms), 0)

    def test_init_tuple_real_coefficient(self):
        loc_op = ((0, 1), (5, 0), (6, 1))
        coefficient = 0.5
        fermion_op = FermionOperator(loc_op, coefficient)
        self.assertEqual(len(fermion_op.terms), 1)
        self.assertEqual(fermion_op.terms[tuple(loc_op)], coefficient)

    def test_init_tuple_complex_coefficient(self):
        loc_op = ((0, 1), (5, 0), (6, 1))
        coefficient = 0.6j
        fermion_op = FermionOperator(loc_op, coefficient)
        self.assertEqual(len(fermion_op.terms), 1)
        self.assertEqual(fermion_op.terms[tuple(loc_op)], coefficient)

    def test_init_tuple_npfloat64_coefficient(self):
        loc_op = ((0, 1), (5, 0), (6, 1))
        coefficient = numpy.float64(2.303)
        fermion_op = FermionOperator(loc_op, coefficient)
        self.assertEqual(len(fermion_op.terms), 1)
        self.assertEqual(fermion_op.terms[tuple(loc_op)], coefficient)

    def test_init_tuple_npcomplex128_coefficient(self):
        loc_op = ((0, 1), (5, 0), (6, 1))
        coefficient = numpy.complex128(-1.123j + 43.7)
        fermion_op = FermionOperator(loc_op, coefficient)
        self.assertEqual(len(fermion_op.terms), 1)
        self.assertEqual(fermion_op.terms[tuple(loc_op)], coefficient)

    def test_init_list_real_coefficient(self):
        loc_op = [(0, 1), (5, 0), (6, 1)]
        coefficient = 1. / 3
        fermion_op = FermionOperator(loc_op, coefficient)
        self.assertEqual(len(fermion_op.terms), 1)
        self.assertEqual(fermion_op.terms[tuple(loc_op)], coefficient)

    def test_init_list_complex_coefficient(self):
        loc_op = [(0, 1), (5, 0), (6, 1)]
        coefficient = 2j / 3.
        fermion_op = FermionOperator(loc_op, coefficient)
        self.assertEqual(len(fermion_op.terms), 1)
        self.assertEqual(fermion_op.terms[tuple(loc_op)], coefficient)

    def test_init_list_npfloat64_coefficient(self):
        loc_op = [(0, 1), (5, 0), (6, 1)]
        coefficient = numpy.float64(2.3037)
        fermion_op = FermionOperator(loc_op, coefficient)
        self.assertEqual(len(fermion_op.terms), 1)
        self.assertEqual(fermion_op.terms[tuple(loc_op)], coefficient)

    def test_init_list_npcomplex128_coefficient(self):
        loc_op = [(0, 1), (5, 0), (6, 1)]
        coefficient = numpy.complex128(-1.1237j + 43.37)
        fermion_op = FermionOperator(loc_op, coefficient)
        self.assertEqual(len(fermion_op.terms), 1)
        self.assertEqual(fermion_op.terms[tuple(loc_op)], coefficient)

    def test_identity_is_multiplicative_identity(self):
        u = FermionOperator.identity()
        f = FermionOperator(((0, 1), (5, 0), (6, 1)), 0.6j)
        g = FermionOperator(((0, 0), (5, 0), (6, 1)), 0.3j)
        h = f + g
        self.assertTrue(f.isclose(u * f))
        self.assertTrue(f.isclose(f * u))
        self.assertTrue(g.isclose(u * g))
        self.assertTrue(g.isclose(g * u))
        self.assertTrue(h.isclose(u * h))
        self.assertTrue(h.isclose(h * u))

        u *= h
        self.assertTrue(h.isclose(u))
        self.assertFalse(f.isclose(u))

        # Method always returns new instances.
        self.assertFalse(FermionOperator.identity().isclose(u))

    def test_zero_is_additive_identity(self):
        o = FermionOperator.zero()
        f = FermionOperator(((0, 1), (5, 0), (6, 1)), 0.6j)
        g = FermionOperator(((0, 0), (5, 0), (6, 1)), 0.3j)
        h = f + g
        self.assertTrue(f.isclose(o + f))
        self.assertTrue(f.isclose(f + o))
        self.assertTrue(g.isclose(o + g))
        self.assertTrue(g.isclose(g + o))
        self.assertTrue(h.isclose(o + h))
        self.assertTrue(h.isclose(h + o))

        o += h
        self.assertTrue(h.isclose(o))
        self.assertFalse(f.isclose(o))

        # Method always returns new instances.
        self.assertFalse(FermionOperator.zero().isclose(o))

    def test_zero_is_multiplicative_nil(self):
        o = FermionOperator.zero()
        u = FermionOperator.identity()
        f = FermionOperator(((0, 1), (5, 0), (6, 1)), 0.6j)
        g = FermionOperator(((0, 0), (5, 0), (6, 1)), 0.3j)
        self.assertTrue(o.isclose(o * u))
        self.assertTrue(o.isclose(o * f))
        self.assertTrue(o.isclose(o * g))
        self.assertTrue(o.isclose(o * (f + g)))

    def test_init_str(self):
        fermion_op = FermionOperator('0^ 5 12^', -1.)
        correct = ((0, 1), (5, 0), (12, 1))
        self.assertIn(correct, fermion_op.terms)
        self.assertEqual(fermion_op.terms[correct], -1.0)

    def test_merges_multiple_whitespace(self):
        fermion_op = FermionOperator('        \n ')
        self.assertEqual(fermion_op.terms, {(): 1})

    def test_init_str_identity(self):
        fermion_op = FermionOperator('')
        self.assertIn((), fermion_op.terms)

    def test_init_bad_term(self):
        with self.assertRaises(ValueError):
<<<<<<< HEAD
            _ = FermionOperator(2)
=======
            FermionOperator(2)
>>>>>>> 1b9045bc

    def test_init_bad_coefficient(self):
        with self.assertRaises(ValueError):
            FermionOperator('0^', "0.5")

    def test_init_bad_action_str(self):
        with self.assertRaises(FermionOperatorError):
            FermionOperator('0-')

    def test_init_bad_action_tuple(self):
        with self.assertRaises(ValueError):
            FermionOperator(((0, 2),))

    def test_init_bad_tuple(self):
        with self.assertRaises(ValueError):
            FermionOperator(((0, 1, 1),))

    def test_init_bad_str(self):
        with self.assertRaises(FermionOperatorError):
            FermionOperator('^')

    def test_init_bad_mode_num(self):
        with self.assertRaises(FermionOperatorError):
            FermionOperator('-1^')

    def test_init_invalid_tensor_factor(self):
        with self.assertRaises(FermionOperatorError):
            FermionOperator(((-2, 1), (1, 0)))

    def test_FermionOperator(self):
        op = FermionOperator((), 3.)
        self.assertTrue(op.isclose(FermionOperator(()) * 3.))

    def test_number_operator_site(self):
        op = number_operator(3, 2, 1j)
        self.assertTrue(op.isclose(FermionOperator(((2, 1), (2, 0))) * 1j))

    def test_number_operator_nosite(self):
        op = number_operator(4)
        expected = (FermionOperator(((0, 1), (0, 0))) +
                    FermionOperator(((1, 1), (1, 0))) +
                    FermionOperator(((2, 1), (2, 0))) +
                    FermionOperator(((3, 1), (3, 0))))
        self.assertTrue(op.isclose(expected))

    def test_isclose_abs_tol(self):
        a = FermionOperator('0^', -1.)
        b = FermionOperator('0^', -1.05)
        c = FermionOperator('0^', -1.11)
        self.assertTrue(a.isclose(b, rel_tol=1e-14, abs_tol=0.1))
        self.assertFalse(a.isclose(c, rel_tol=1e-14, abs_tol=0.1))
        a = FermionOperator('0^', -1.0j)
        b = FermionOperator('0^', -1.05j)
        c = FermionOperator('0^', -1.11j)
        self.assertTrue(a.isclose(b, rel_tol=1e-14, abs_tol=0.1))
        self.assertFalse(a.isclose(c, rel_tol=1e-14, abs_tol=0.1))

    def test_isclose_rel_tol(self):
        a = FermionOperator('0', 1)
        b = FermionOperator('0', 2)
        self.assertTrue(a.isclose(b, rel_tol=2.5, abs_tol=0.1))
        # Test symmetry
        self.assertTrue(a.isclose(b, rel_tol=1, abs_tol=0.1))
        self.assertTrue(b.isclose(a, rel_tol=1, abs_tol=0.1))

    def test_isclose_zero_terms(self):
        op = FermionOperator('1^ 0', -1j) * 0
        self.assertTrue(op.isclose(FermionOperator((), 0.0),
                                   rel_tol=1e-12, abs_tol=1e-12))
        self.assertTrue(FermionOperator().isclose(
            op, rel_tol=1e-12, abs_tol=1e-12))

    def test_isclose_different_terms(self):
        a = FermionOperator(((1, 0),), -0.1j)
        b = FermionOperator(((1, 1),), -0.1j)
        self.assertTrue(a.isclose(b, rel_tol=1e-12, abs_tol=0.2))
        self.assertFalse(a.isclose(b, rel_tol=1e-12, abs_tol=0.05))
        self.assertTrue(b.isclose(a, rel_tol=1e-12, abs_tol=0.2))
        self.assertFalse(b.isclose(a, rel_tol=1e-12, abs_tol=0.05))

    def test_isclose_different_num_terms(self):
        a = FermionOperator(((1, 0),), -0.1j)
        a += FermionOperator(((1, 1),), -0.1j)
        b = FermionOperator(((1, 0),), -0.1j)
        self.assertFalse(b.isclose(a, rel_tol=1e-12, abs_tol=0.05))
        self.assertFalse(a.isclose(b, rel_tol=1e-12, abs_tol=0.05))

    def test_imul_inplace(self):
        fermion_op = FermionOperator("1^")
        prev_id = id(fermion_op)
        fermion_op *= 3.
        self.assertEqual(id(fermion_op), prev_id)
        self.assertEqual(fermion_op.terms[((1, 1),)], 3.)

    def test_imul_scalar_real(self):
        loc_op = ((1, 0), (2, 1))
        multiplier = 0.5
        fermion_op = FermionOperator(loc_op)
        fermion_op *= multiplier
        self.assertEqual(fermion_op.terms[loc_op], multiplier)

    def test_imul_scalar_complex(self):
        loc_op = ((1, 0), (2, 1))
        multiplier = 0.6j
        fermion_op = FermionOperator(loc_op)
        fermion_op *= multiplier
        self.assertEqual(fermion_op.terms[loc_op], multiplier)

    def test_imul_scalar_npfloat64(self):
        loc_op = ((1, 0), (2, 1))
        multiplier = numpy.float64(2.303)
        fermion_op = FermionOperator(loc_op)
        fermion_op *= multiplier
        self.assertEqual(fermion_op.terms[loc_op], multiplier)

    def test_imul_scalar_npcomplex128(self):
        loc_op = ((1, 0), (2, 1))
        multiplier = numpy.complex128(-1.123j + 1.7911)
        fermion_op = FermionOperator(loc_op)
        fermion_op *= multiplier
        self.assertEqual(fermion_op.terms[loc_op], multiplier)

    def test_imul_fermion_op(self):
        op1 = FermionOperator(((0, 1), (3, 0), (8, 1), (8, 0), (11, 1)), 3.j)
        op2 = FermionOperator(((1, 1), (3, 1), (8, 0)), 0.5)
        op1 *= op2
        correct_coefficient = 1.j * 3.0j * 0.5
        correct_term = ((0, 1), (3, 0), (8, 1), (8, 0), (11, 1),
                        (1, 1), (3, 1), (8, 0))
        self.assertEqual(len(op1.terms), 1)
        self.assertIn(correct_term, op1.terms)

    def test_imul_fermion_op_2(self):
        op3 = FermionOperator(((1, 1), (0, 0)), -1j)
        op4 = FermionOperator(((1, 0), (0, 1), (2, 1)), -1.5)
        op3 *= op4
        op4 *= op3
        self.assertIn(((1, 1), (0, 0), (1, 0), (0, 1), (2, 1)), op3.terms)
        self.assertEqual(op3.terms[((1, 1), (0, 0), (1, 0), (0, 1), (2, 1))],
                         1.5j)

    def test_imul_bidir(self):
        op_a = FermionOperator(((1, 1), (0, 0)), -1j)
        op_b = FermionOperator(((1, 1), (0, 1), (2, 1)), -1.5)
        op_a *= op_b
        op_b *= op_a
        self.assertIn(((1, 1), (0, 0), (1, 1), (0, 1), (2, 1)), op_a.terms)
        self.assertEqual(op_a.terms[((1, 1), (0, 0), (1, 1), (0, 1), (2, 1))],
                         1.5j)
        self.assertIn(((1, 1), (0, 1), (2, 1),
                       (1, 1), (0, 0), (1, 1), (0, 1), (2, 1)), op_b.terms)
        self.assertEqual(op_b.terms[((1, 1), (0, 1), (2, 1),
                                     (1, 1), (0, 0),
                                     (1, 1), (0, 1), (2, 1))], -2.25j)

    def test_imul_bad_multiplier(self):
        op = FermionOperator(((1, 1), (0, 1)), -1j)
        with self.assertRaises(TypeError):
            op *= "1"

    def test_mul_by_scalarzero(self):
        op = FermionOperator(((1, 1), (0, 1)), -1j) * 0
        self.assertNotIn(((0, 1), (1, 1)), op.terms)
        self.assertIn(((1, 1), (0, 1)), op.terms)
        self.assertEqual(op.terms[((1, 1), (0, 1))], 0.0)

    def test_mul_bad_multiplier(self):
        op = FermionOperator(((1, 1), (0, 1)), -1j)
        with self.assertRaises(TypeError):
            op = op * "0.5"

    def test_mul_out_of_place(self):
        op1 = FermionOperator(((0, 1), (3, 1), (3, 0), (11, 1)), 3.j)
        op2 = FermionOperator(((1, 1), (3, 1), (8, 0)), 0.5)
        op3 = op1 * op2
        correct_coefficient = 3.0j * 0.5
        correct_term = ((0, 1), (3, 1), (3, 0), (11, 1),
                        (1, 1), (3, 1), (8, 0))
        self.assertTrue(op1.isclose(FermionOperator(
            ((0, 1), (3, 1), (3, 0), (11, 1)), 3.j)))
        self.assertTrue(op2.isclose(FermionOperator(((1, 1), (3, 1), (8, 0)),
                                                    0.5)))
        self.assertTrue(op3.isclose(FermionOperator(correct_term,
                                                    correct_coefficient)))

    def test_mul_npfloat64(self):
        op = FermionOperator(((1, 0), (3, 1)), 0.5)
        res = op * numpy.float64(0.5)
        self.assertTrue(res.isclose(FermionOperator(((1, 0), (3, 1)),
                                                    0.5 * 0.5)))

    def test_mul_multiple_terms(self):
        op = FermionOperator(((1, 0), (8, 1)), 0.5)
        op += FermionOperator(((1, 1), (9, 1)), 1.4j)
        res = op * op
        correct = FermionOperator(((1, 0), (8, 1), (1, 0), (8, 1)), 0.5 ** 2)
        correct += (FermionOperator(((1, 0), (8, 1), (1, 1), (9, 1)), 0.7j) +
                    FermionOperator(((1, 1), (9, 1), (1, 0), (8, 1)), 0.7j))
        correct += FermionOperator(((1, 1), (9, 1), (1, 1), (9, 1)), 1.4j ** 2)
        self.assertTrue(res.isclose(correct))

    def test_rmul_scalar_real(self):
        op = FermionOperator(((1, 1), (3, 0), (8, 1)), 0.5)
        multiplier = 0.5
        res1 = op * multiplier
        res2 = multiplier * op
        self.assertTrue(res1.isclose(res2))

    def test_rmul_scalar_complex(self):
        op = FermionOperator(((1, 1), (3, 0), (8, 1)), 0.5)
        multiplier = 0.6j
        res1 = op * multiplier
        res2 = multiplier * op
        self.assertTrue(res1.isclose(res2))

    def test_rmul_scalar_npfloat64(self):
        op = FermionOperator(((1, 1), (3, 0), (8, 1)), 0.5)
        multiplier = numpy.float64(2.303)
        res1 = op * multiplier
        res2 = multiplier * op
        self.assertTrue(res1.isclose(res2))

    def test_rmul_scalar_npcomplex128(self):
        op = FermionOperator(((1, 1), (3, 0), (8, 1)), 0.5)
        multiplier = numpy.complex128(-1.5j + 7.7)
        res1 = op * multiplier
        res2 = multiplier * op
        self.assertTrue(res1.isclose(res2))

    def test_rmul_bad_multiplier(self):
        op = FermionOperator(((1, 1), (3, 0), (8, 1)), 0.5)
        with self.assertRaises(TypeError):
            op = "0.5" * op

    def test_truediv_and_div_real(self):
        op = FermionOperator(((1, 1), (3, 0), (8, 1)), 0.5)
        divisor = 0.5
        original = copy.deepcopy(op)
        res = op / divisor
        correct = op * (1. / divisor)
        self.assertTrue(res.isclose(correct))
        # Test if done out of place
        self.assertTrue(op.isclose(original))

    def test_truediv_and_div_complex(self):
        op = FermionOperator(((1, 1), (3, 0), (8, 1)), 0.5)
        divisor = 0.6j
        original = copy.deepcopy(op)
        res = op / divisor
        correct = op * (1. / divisor)
        self.assertTrue(res.isclose(correct))
        # Test if done out of place
        self.assertTrue(op.isclose(original))

    def test_truediv_and_div_npfloat64(self):
        op = FermionOperator(((1, 1), (3, 0), (8, 1)), 0.5)
        divisor = numpy.float64(2.303)
        original = copy.deepcopy(op)
        res = op / divisor
        correct = op * (1. / divisor)
        self.assertTrue(res.isclose(correct))
        # Test if done out of place
        self.assertTrue(op.isclose(original))

    def test_truediv_and_div_npcomplex128(self):
        op = FermionOperator(((1, 1), (3, 0), (8, 1)), 0.5)
        divisor = numpy.complex128(566.4j + 0.3)
        original = copy.deepcopy(op)
        res = op / divisor
        correct = op * (1. / divisor)
        self.assertTrue(res.isclose(correct))
        # Test if done out of place
        self.assertTrue(op.isclose(original))

    def test_truediv_bad_divisor(self):
        op = FermionOperator(((1, 1), (3, 0), (8, 1)), 0.5)
        with self.assertRaises(TypeError):
            op = op / "0.5"

    def test_itruediv_and_idiv_real(self):
        op = FermionOperator(((1, 1), (3, 0), (8, 1)), 0.5)
        divisor = 0.5
        original = copy.deepcopy(op)
        correct = op * (1. / divisor)
        op /= divisor
        self.assertTrue(op.isclose(correct))
        # Test if done in-place
        self.assertFalse(op.isclose(original))

    def test_itruediv_and_idiv_complex(self):
        op = FermionOperator(((1, 1), (3, 0), (8, 1)), 0.5)
        divisor = 0.6j
        original = copy.deepcopy(op)
        correct = op * (1. / divisor)
        op /= divisor
        self.assertTrue(op.isclose(correct))
        # Test if done in-place
        self.assertFalse(op.isclose(original))

    def test_itruediv_and_idiv_npfloat64(self):
        op = FermionOperator(((1, 1), (3, 0), (8, 1)), 0.5)
        divisor = numpy.float64(2.3030)
        original = copy.deepcopy(op)
        correct = op * (1. / divisor)
        op /= divisor
        self.assertTrue(op.isclose(correct))
        # Test if done in-place
        self.assertFalse(op.isclose(original))

    def test_itruediv_and_idiv_npcomplex128(self):
        op = FermionOperator(((1, 1), (3, 0), (8, 1)), 0.5)
        divisor = numpy.complex128(12.3 + 7.4j)
        original = copy.deepcopy(op)
        correct = op * (1. / divisor)
        op /= divisor
        self.assertTrue(op.isclose(correct))
        # Test if done in-place
        self.assertFalse(op.isclose(original))

    def test_itruediv_bad_divisor(self):
        op = FermionOperator(((1, 1), (3, 0), (8, 1)), 0.5)
        with self.assertRaises(TypeError):
            op /= "0.5"

    def test_iadd_different_term(self):
        term_a = ((1, 1), (3, 0), (8, 1))
        term_b = ((1, 1), (3, 1), (8, 0))
        a = FermionOperator(term_a, 1.0)
        a += FermionOperator(term_b, 0.5)
        self.assertEqual(len(a.terms), 2)
        self.assertEqual(a.terms[term_a], 1.0)
        self.assertEqual(a.terms[term_b], 0.5)
        a += FermionOperator(term_b, 0.5)
        self.assertEqual(len(a.terms), 2)
        self.assertEqual(a.terms[term_a], 1.0)
        self.assertEqual(a.terms[term_b], 1.0)

    def test_iadd_bad_addend(self):
        op = FermionOperator((), 1.0)
        with self.assertRaises(TypeError):
            op += "0.5"

    def test_add(self):
        term_a = ((1, 1), (3, 0), (8, 1))
        term_b = ((1, 0), (3, 0), (8, 1))
        a = FermionOperator(term_a, 1.0)
        b = FermionOperator(term_b, 0.5)
        res = a + b + b
        self.assertEqual(len(res.terms), 2)
        self.assertEqual(res.terms[term_a], 1.0)
        self.assertEqual(res.terms[term_b], 1.0)
        # Test out of place
        self.assertTrue(a.isclose(FermionOperator(term_a, 1.0)))
        self.assertTrue(b.isclose(FermionOperator(term_b, 0.5)))

    def test_add_bad_addend(self):
        op = FermionOperator((), 1.0)
        with self.assertRaises(TypeError):
            _ = op + "0.5"

    def test_sub(self):
        term_a = ((1, 1), (3, 1), (8, 1))
        term_b = ((1, 0), (3, 1), (8, 1))
        a = FermionOperator(term_a, 1.0)
        b = FermionOperator(term_b, 0.5)
        res = a - b
        self.assertEqual(len(res.terms), 2)
        self.assertEqual(res.terms[term_a], 1.0)
        self.assertEqual(res.terms[term_b], -0.5)
        res2 = b - a
        self.assertEqual(len(res2.terms), 2)
        self.assertEqual(res2.terms[term_a], -1.0)
        self.assertEqual(res2.terms[term_b], 0.5)

    def test_sub_bad_subtrahend(self):
        op = FermionOperator((), 1.0)
        with self.assertRaises(TypeError):
            _ = op - "0.5"

    def test_isub_different_term(self):
        term_a = ((1, 1), (3, 1), (8, 0))
        term_b = ((1, 0), (3, 1), (8, 1))
        a = FermionOperator(term_a, 1.0)
        a -= FermionOperator(term_b, 0.5)
        self.assertEqual(len(a.terms), 2)
        self.assertEqual(a.terms[term_a], 1.0)
        self.assertEqual(a.terms[term_b], -0.5)
        a -= FermionOperator(term_b, 0.5)
        self.assertEqual(len(a.terms), 2)
        self.assertEqual(a.terms[term_a], 1.0)
        self.assertEqual(a.terms[term_b], -1.0)

    def test_isub_bad_addend(self):
        op = FermionOperator((), 1.0)
        with self.assertRaises(TypeError):
            op -= "0.5"

    def test_neg(self):
        op = FermionOperator(((1, 1), (3, 1), (8, 1)), 0.5)
        _ = -op
        # out of place
        self.assertTrue(op.isclose(FermionOperator(((1, 1), (3, 1), (8, 1)),
                                                   0.5)))
        correct = -1.0 * op
        self.assertTrue(correct.isclose(-op))

    def test_pow_square_term(self):
        coeff = 6.7j
        ops = ((3, 1), (1, 0), (4, 1))
        term = FermionOperator(ops, coeff)
        squared = term ** 2
        expected = FermionOperator(ops + ops, coeff ** 2)
        self.assertTrue(squared.isclose(term * term))
        self.assertTrue(squared.isclose(expected))

    def test_pow_zero_term(self):
        coeff = 6.7j
        ops = ((3, 1), (1, 0), (4, 1))
        term = FermionOperator(ops, coeff)
        zerod = term ** 0
        expected = FermionOperator(())
        self.assertTrue(expected.isclose(zerod))

    def test_pow_one_term(self):
        coeff = 6.7j
        ops = ((3, 1), (1, 0), (4, 1))
        term = FermionOperator(ops, coeff)
        self.assertTrue(term.isclose(term ** 1))

    def test_pow_high_term(self):
        coeff = 6.7j
        ops = ((3, 1), (1, 0), (4, 1))
        term = FermionOperator(ops, coeff)
        high = term ** 10
        expected = FermionOperator(ops * 10, coeff ** 10)
        self.assertTrue(expected.isclose(high))

    def test_pow_neg_error(self):
        with self.assertRaises(ValueError):
            FermionOperator() ** -1

    def test_pow_nonint_error(self):
        with self.assertRaises(ValueError):
            FermionOperator('3 2^') ** 0.5

    def test_hermitian_conjugate_empty(self):
        op = FermionOperator()
        op = hermitian_conjugated(op)
        self.assertTrue(op.isclose(FermionOperator()))

    def test_hermitian_conjugate_simple(self):
        op = FermionOperator('1^')
        op_hc = FermionOperator('1')
        op = hermitian_conjugated(op)
        self.assertTrue(op.isclose(op_hc))

    def test_hermitian_conjugate_complex_const(self):
        op = FermionOperator('1^ 3', 3j)
        op_hc = -3j * FermionOperator('3^ 1')
        op = hermitian_conjugated(op)
        self.assertTrue(op.isclose(op_hc))

    def test_hermitian_conjugate_notordered(self):
        op = FermionOperator('1 3^ 3 3^', 3j)
        op_hc = -3j * FermionOperator('3 3^ 3 1^')
        op = hermitian_conjugated(op)
        self.assertTrue(op.isclose(op_hc))

    def test_hermitian_conjugate_semihermitian(self):
        op = (FermionOperator() + 2j * FermionOperator('1^ 3') +
              FermionOperator('3^ 1') * -2j + FermionOperator('2^ 2', 0.1j))
        op_hc = (FermionOperator() + FermionOperator('1^ 3', 2j) +
                 FermionOperator('3^ 1', -2j) +
                 FermionOperator('2^ 2', -0.1j))
        op = hermitian_conjugated(op)
        self.assertTrue(op.isclose(op_hc))

    def test_hermitian_conjugated_empty(self):
        op = FermionOperator()
        self.assertTrue(op.isclose(hermitian_conjugated(op)))

    def test_hermitian_conjugated_simple(self):
        op = FermionOperator('0')
        op_hc = FermionOperator('0^')
        self.assertTrue(op_hc.isclose(hermitian_conjugated(op)))

    def test_hermitian_conjugated_complex_const(self):
        op = FermionOperator('2^ 2', 3j)
        op_hc = FermionOperator('2^ 2', -3j)
        self.assertTrue(op_hc.isclose(hermitian_conjugated(op)))

    def test_hermitian_conjugated_multiterm(self):
        op = FermionOperator('1^ 2') + FermionOperator('2 3 4')
        op_hc = FermionOperator('2^ 1') + FermionOperator('4^ 3^ 2^')
        self.assertTrue(op_hc.isclose(hermitian_conjugated(op)))

    def test_hermitian_conjugated_semihermitian(self):
        op = (FermionOperator() + 2j * FermionOperator('1^ 3') +
              FermionOperator('3^ 1') * -2j + FermionOperator('2^ 2', 0.1j))
        op_hc = (FermionOperator() + FermionOperator('1^ 3', 2j) +
                 FermionOperator('3^ 1', -2j) +
                 FermionOperator('2^ 2', -0.1j))
        self.assertTrue(op_hc.isclose(hermitian_conjugated(op)))

    def test_compress_terms(self):
        op = (FermionOperator('3^ 1', 0.3 + 3e-11j) +
              FermionOperator('2^ 3', 5e-10) +
              FermionOperator('1^ 3', 1e-3))
        op_compressed = (FermionOperator('3^ 1', 0.3) +
                         FermionOperator('1^ 3', 1e-3))
        op.compress(1e-7)
        self.assertTrue(op_compressed.isclose(op))

    def test_is_normal_ordered_empty(self):
        op = FermionOperator() * 2
        self.assertTrue(op.is_normal_ordered())

    def test_is_normal_ordered_number(self):
        op = FermionOperator('2^ 2') * -1j
        self.assertTrue(op.is_normal_ordered())

    def test_is_normal_ordered_reversed(self):
        self.assertFalse(FermionOperator('2 2^').is_normal_ordered())

    def test_is_normal_ordered_create(self):
        self.assertTrue(FermionOperator('11^').is_normal_ordered())

    def test_is_normal_ordered_annihilate(self):
        self.assertTrue(FermionOperator('0').is_normal_ordered())

    def test_is_normal_ordered_long_not(self):
        self.assertFalse(FermionOperator('0 5^ 3^ 2^ 1^').is_normal_ordered())

    def test_is_normal_ordered_outoforder(self):
        self.assertFalse(FermionOperator('0 1').is_normal_ordered())

    def test_is_normal_ordered_long_descending(self):
        self.assertTrue(FermionOperator('5^ 3^ 2^ 1^ 0').is_normal_ordered())

    def test_is_normal_ordered_multi(self):
        op = FermionOperator('4 3 2^ 2') + FermionOperator('1 2')
        self.assertFalse(op.is_normal_ordered())

    def test_is_normal_ordered_multiorder(self):
        op = FermionOperator('4 3 2 1') + FermionOperator('3 2')
        self.assertTrue(op.is_normal_ordered())

    def test_normal_ordered_single_term(self):
        op = FermionOperator('4 3 2 1') + FermionOperator('3 2')
        self.assertTrue(op.isclose(normal_ordered(op)))

    def test_normal_ordered_two_term(self):
        op_b = FermionOperator(((2, 0), (4, 0), (2, 1)), -88.)
        normal_ordered_b = normal_ordered(op_b)
        expected = (FermionOperator(((4, 0),), 88.) +
                    FermionOperator(((2, 1), (4, 0), (2, 0)), 88.))
        self.assertTrue(normal_ordered_b.isclose(expected))

    def test_normal_ordered_number(self):
        number_op2 = FermionOperator(((2, 1), (2, 0)))
        self.assertTrue(number_op2.isclose(normal_ordered(number_op2)))

    def test_normal_ordered_number_reversed(self):
        n_term_rev2 = FermionOperator(((2, 0), (2, 1)))
        number_op2 = number_operator(3, 2)
        expected = FermionOperator(()) - number_op2
        self.assertTrue(normal_ordered(n_term_rev2).isclose(expected))

    def test_normal_ordered_offsite(self):
        op = FermionOperator(((3, 1), (2, 0)))
        self.assertTrue(op.isclose(normal_ordered(op)))

    def test_normal_ordered_offsite_reversed(self):
        op = FermionOperator(((3, 0), (2, 1)))
        expected = -FermionOperator(((2, 1), (3, 0)))
        self.assertTrue(expected.isclose(normal_ordered(op)))

    def test_normal_ordered_double_create(self):
        op = FermionOperator(((2, 0), (3, 1), (3, 1)))
        expected = FermionOperator((), 0.0)
        self.assertTrue(expected.isclose(normal_ordered(op)))

    def test_normal_ordered_double_create_separated(self):
        op = FermionOperator(((3, 1), (2, 0), (3, 1)))
        expected = FermionOperator((), 0.0)
        self.assertTrue(expected.isclose(normal_ordered(op)))

    def test_normal_ordered_multi(self):
        op = FermionOperator(((2, 0), (1, 1), (2, 1)))
        expected = (-FermionOperator(((2, 1), (1, 1), (2, 0))) -
                    FermionOperator(((1, 1),)))
        self.assertTrue(expected.isclose(normal_ordered(op)))

    def test_normal_ordered_triple(self):
        op_132 = FermionOperator(((1, 1), (3, 0), (2, 0)))
        op_123 = FermionOperator(((1, 1), (2, 0), (3, 0)))
        op_321 = FermionOperator(((3, 0), (2, 0), (1, 1)))

        self.assertTrue(op_132.isclose(normal_ordered(-op_123)))
        self.assertTrue(op_132.isclose(normal_ordered(op_132)))
        self.assertTrue(op_132.isclose(normal_ordered(op_321)))

    def test_is_molecular_term_FermionOperator(self):
        op = FermionOperator()
        self.assertTrue(op.is_molecular_term())

    def test_is_molecular_term_number(self):
        op = number_operator(n_orbitals=5, orbital=3)
        self.assertTrue(op.is_molecular_term())

    def test_is_molecular_term_updown(self):
        op = FermionOperator(((2, 1), (4, 0)))
        self.assertTrue(op.is_molecular_term())

    def test_is_molecular_term_downup(self):
        op = FermionOperator(((2, 0), (4, 1)))
        self.assertTrue(op.is_molecular_term())

    def test_is_molecular_term_downup_badspin(self):
        op = FermionOperator(((2, 0), (3, 1)))
        self.assertFalse(op.is_molecular_term())

    def test_is_molecular_term_three(self):
        op = FermionOperator(((0, 1), (2, 1), (4, 0)))
        self.assertFalse(op.is_molecular_term())

    def test_is_molecular_term_out_of_order(self):
        op = FermionOperator(((0, 1), (2, 0), (1, 1), (3, 0)))
        self.assertTrue(op.is_molecular_term())

    def test_str(self):
        op = FermionOperator(((1, 1), (3, 0), (8, 1)), 0.5)
        self.assertEqual(str(op), "0.5 [1^ 3 8^]")
        op2 = FermionOperator((), 2)
        self.assertEqual(str(op2), "2 []")
        op3 = FermionOperator()
        self.assertEqual(str(op3), "0")

    def test_rep(self):
        op = FermionOperator(((1, 1), (3, 0), (8, 1)), 0.5)
        # Not necessary, repr could do something in addition
        self.assertEqual(repr(op), str(op))<|MERGE_RESOLUTION|>--- conflicted
+++ resolved
@@ -148,11 +148,7 @@
 
     def test_init_bad_term(self):
         with self.assertRaises(ValueError):
-<<<<<<< HEAD
-            _ = FermionOperator(2)
-=======
             FermionOperator(2)
->>>>>>> 1b9045bc
 
     def test_init_bad_coefficient(self):
         with self.assertRaises(ValueError):
