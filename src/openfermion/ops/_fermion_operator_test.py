--- conflicted
+++ resolved
@@ -18,13 +18,8 @@
 from openfermion.hamiltonians import number_operator
 from openfermion.ops._fermion_operator import (FermionOperator,
                                                FermionOperatorError,
-<<<<<<< HEAD
-                                               hermitian_conjugated,
                                                normal_ordered,
                                                freeze_orbitals)
-=======
-                                               normal_ordered)
->>>>>>> 68486828
 
 
 class FermionOperatorTest(unittest.TestCase):
