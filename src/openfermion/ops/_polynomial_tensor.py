--- conflicted
+++ resolved
@@ -56,12 +56,12 @@
     subscripts_first = ''.join(chr(ord('a') + i) for i in range(order))
 
     # 'aA,bB,cC,dD'
-    subscripts_rest = ','.join(chr(ord('a') + i) +
-                               chr(ord('A') + i) for i in range(order))
+    subscripts_rest = ','.join(chr(ord('A') + i) +
+                               chr(ord('a') + i) for i in range(order))
 
     subscripts = subscripts_first + ',' + subscripts_rest
 
-    rotation_matrices = [rotation_matrix.conj() if x == 0 else
+    rotation_matrices = [rotation_matrix.conj() if x == 1 else
                          rotation_matrix for x in key]
 
     # "optimize = True" does greedy optimization, which will be enough here
@@ -87,21 +87,7 @@
     Returns:
         transformed_one_body_tensor: one_body_tensor in the rotated basis.
     """
-<<<<<<< HEAD
     return general_basis_change(one_body_tensor, rotation_matrix, (1, 0))
-=======
-    # If operator acts on spin degrees of freedom, enlarge rotation matrix.
-    n_orbitals = rotation_matrix.shape[0]
-    if one_body_tensor.shape[0] == 2 * n_orbitals:
-        rotation_matrix = numpy.kron(rotation_matrix, numpy.eye(2))
-
-    # Effect transformation and return.
-    transformed_one_body_tensor = numpy.einsum('pq, qr, sr',
-                                               rotation_matrix,
-                                               one_body_tensor,
-                                               rotation_matrix)
-    return transformed_one_body_tensor
->>>>>>> 20e1b49f
 
 
 def two_body_basis_change(two_body_tensor, rotation_matrix):
