from .polynomial_tensor import (
    PolynomialTensor,
    PolynomialTensorError,
    general_basis_change,
)

from .diagonal_coulomb_hamiltonian import DiagonalCoulombHamiltonian

<<<<<<< HEAD
from .interaction_operator import (InteractionOperator, InteractionOperatorError,
                                   get_tensor_from_integrals,
                                   get_active_space_integrals)
=======
from .interaction_operator import (
    InteractionOperator,
    InteractionOperatorError,
)
>>>>>>> ba183996

from .interaction_rdm import (
    InteractionRDM,
    InteractionRDMError,
)

<<<<<<< HEAD
from .quadratic_hamiltonian import (QuadraticHamiltonian,
                                    QuadraticHamiltonianError)
from .doci_hamiltonian import DOCIHamiltonian
=======
from .quadratic_hamiltonian import (
    QuadraticHamiltonian,
    QuadraticHamiltonianError,
)
>>>>>>> ba183996
<|MERGE_RESOLUTION|>--- conflicted
+++ resolved
@@ -6,29 +6,20 @@
 
 from .diagonal_coulomb_hamiltonian import DiagonalCoulombHamiltonian
 
-<<<<<<< HEAD
-from .interaction_operator import (InteractionOperator, InteractionOperatorError,
-                                   get_tensor_from_integrals,
-                                   get_active_space_integrals)
-=======
 from .interaction_operator import (
     InteractionOperator,
     InteractionOperatorError,
+    get_tensor_from_integrals,
+    get_active_space_integrals
 )
->>>>>>> ba183996
 
 from .interaction_rdm import (
     InteractionRDM,
     InteractionRDMError,
 )
 
-<<<<<<< HEAD
-from .quadratic_hamiltonian import (QuadraticHamiltonian,
-                                    QuadraticHamiltonianError)
-from .doci_hamiltonian import DOCIHamiltonian
-=======
 from .quadratic_hamiltonian import (
     QuadraticHamiltonian,
     QuadraticHamiltonianError,
 )
->>>>>>> ba183996
+from .doci_hamiltonian import DOCIHamiltonian