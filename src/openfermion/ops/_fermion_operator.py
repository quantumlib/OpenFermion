--- conflicted
+++ resolved
@@ -262,15 +262,6 @@
             with a scalar as calls an out-of-place multiplication.
 
         Args:
-<<<<<<< HEAD
-            term (tuple or list of tuples, a string, or optional):
-                1) A tuple of tuples. The first element of each tuple is
-                   an integer indicating the mode on which a fermion
-                   ladder operator acts, starting from zero. The second
-                   element of each tuple is an integer, either 1 or 0,
-                   indicating whether creation or annihilation acts on
-                   that mode.
-=======
             term (optional, empty tuple, tuple or list of tuples, or string):
                 1) A list or tuple of tuples. The first element of each
                    tuple is an integer indicating the mode on which a
@@ -278,7 +269,6 @@
                    second element of each tuple is an integer, either 1
                    or 0, indicating whether creation or annihilation acts
                    on that mode.
->>>>>>> 1b9045bc
                 2) A string of the form '0^ 2', indicating creation in
                    mode 0 and annihilation in mode 2.
                 3) default will result in the zero operator.
