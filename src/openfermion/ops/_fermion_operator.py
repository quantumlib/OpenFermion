#   Licensed under the Apache License, Version 2.0 (the "License");
#   you may not use this file except in compliance with the License.
#   You may obtain a copy of the License at
#
#       http://www.apache.org/licenses/LICENSE-2.0
#
#   Unless required by applicable law or agreed to in writing, software
#   distributed under the License is distributed on an "AS IS" BASIS,
#   WITHOUT WARRANTIES OR CONDITIONS OF ANY KIND, either express or implied.
#   See the License for the specific language governing permissions and
#   limitations under the License.

"""FermionOperator stores a sum of products of fermionic ladder operators."""
import numpy

<<<<<<< HEAD
from future.utils import iteritems
from openfermion.ops import SymbolicOperator, prune_unused_indices
=======
from openfermion.ops import SymbolicOperator
>>>>>>> 68486828


class FermionOperatorError(Exception):
    pass


def normal_ordered_term(term, coefficient):
    """Return a normal ordered FermionOperator corresponding to single term.

    Args:
        term: A tuple of tuples. The first element of each tuple is
            an integer indicating the mode on which a fermion ladder
            operator acts, starting from zero. The second element of each
            tuple is an integer, either 1 or 0, indicating whether creation
            or annihilation acts on that mode.
        coefficient: The coefficient of the term.

    Returns:
        ordered_term (FermionOperator): The normal ordered form of the input.
            Note that this might have more terms.

    In our convention, normal ordering implies terms are ordered
    from highest tensor factor (on left) to lowest (on right).
    Also, ladder operators come first.

    Warning:
        Even assuming that each creation or annihilation operator appears
        at most a constant number of times in the original term, the
        runtime of this method is exponential in the number of qubits.
    """
    # Iterate from left to right across operators and reorder to normal
    # form. Swap terms operators into correct position by moving from
    # left to right across ladder operators.
    term = list(term)
    ordered_term = FermionOperator()
    for i in range(1, len(term)):
        for j in range(i, 0, -1):
            right_operator = term[j]
            left_operator = term[j - 1]

            # Swap operators if raising on right and lowering on left.
            if right_operator[1] and not left_operator[1]:
                term[j - 1] = right_operator
                term[j] = left_operator
                coefficient *= -1

                # Replace a a^\dagger with 1 - a^\dagger a
                # if indices are the same.
                if right_operator[0] == left_operator[0]:
                    new_term = term[:(j - 1)] + term[(j + 1)::]

                    # Recursively add the processed new term.
                    ordered_term += normal_ordered_term(
                        tuple(new_term), -coefficient)

            # Handle case when operator type is the same.
            elif right_operator[1] == left_operator[1]:

                # If same two operators are repeated, evaluate to zero.
                if right_operator[0] == left_operator[0]:
                    return ordered_term

                # Swap if same ladder type but lower index on left.
                elif right_operator[0] > left_operator[0]:
                    term[j - 1] = right_operator
                    term[j] = left_operator
                    coefficient *= -1

    # Add processed term and return.
    ordered_term += FermionOperator(tuple(term), coefficient)
    return ordered_term


def normal_ordered(fermion_operator):
    """Compute and return the normal ordered form of a FermionOperator.

    In our convention, normal ordering implies terms are ordered
    from highest tensor factor (on left) to lowest (on right).
    Also, ladder operators come first.

    Warning:
        Even assuming that each creation or annihilation operator appears
        at most a constant number of times in the original term, the
        runtime of this method is exponential in the number of qubits.
    """
    ordered_operator = FermionOperator()
    for term, coefficient in fermion_operator.terms.items():
        ordered_operator += normal_ordered_term(term, coefficient)
    return ordered_operator


def freeze_orbitals(fermion_operator, occupied, unoccupied=None, prune=True):
    """Fix some orbitals to be occupied and others unoccupied.

    Removes all operators acting on the specified orbitals, and renumbers the
    remaining orbitals to eliminate unused indices. The sign of each term
    is modified according to the ladder uperator anti-commutation relations in
    order to preserve the expectation value of the operator.

    Args:
    occupied: A list containing the indices of the orbitals that are to be
        assumed to be occupied.
    unoccupied: A list containing the indices of the orbitals that are to
        be assumed to be unoccupied.
    """
    new_operator = fermion_operator
    frozen = [(index, 1) for index in occupied]
    if unoccupied is not None:
        frozen += [(index, 0) for index in unoccupied]

    # Loop over each orbital to be frozen. Within each term, move all
    # ops acting on that orbital to the right side of the term, keeping
    # track of sign flips that come from swapping operators.
    for item in frozen:
        tmp_operator = FermionOperator()
        for term in new_operator.terms:
            new_term = []
            new_coef = new_operator.terms[term]
            current_occupancy = item[1]
            n_ops = 0  # Number of operations on index that have been moved
            n_swaps = 0  # Number of swaps that have been done

            for op in enumerate(reversed(term)):
                if op[1][0] is item[0]:
                    n_ops += 1

                    # Determine number of swaps needed to bring the op in
                    # front of all ops acting on other indices
                    n_swaps += op[0] - n_ops

                    # Check if the op annihilates the current state
                    if current_occupancy == op[1][1]:
                        new_coef = 0

                    # Update current state
                    current_occupancy = (current_occupancy + 1) % 2
                else:
                    new_term.insert(0, op[1])
            if n_swaps % 2 is 1:
                new_coef *= -1
            if new_coef is not 0 and current_occupancy is item[1]:
                tmp_operator += FermionOperator(tuple(new_term), new_coef)
        new_operator = tmp_operator

    # For occupied frozen orbitals, we must also bring together the creation
    # operator from the ket and the annihilation operator from the bra when
    # evaluating expectation values. This can result in an additional minus
    # sign.
    for term in new_operator.terms:
        for index in occupied:
            for op in term:
                if op[0] > index:
                    new_operator.terms[term] *= -1

    # Renumber indices to remove frozen orbitals
    new_operator = prune_unused_indices(new_operator)

    return new_operator


class FermionOperator(SymbolicOperator):
    """FermionOperator stores a sum of products of fermionic ladder operators.

    In OpenFermion, we describe fermionic ladder operators using the shorthand:
    'q^' = a^\dagger_q
    'q' = a_q
    where {'p^', 'q'} = delta_pq

    One can multiply together these fermionic ladder operators to obtain a
    fermionic term. For instance, '2^ 1' is a fermion term which
    creates at orbital 2 and destroys at orbital 1. The FermionOperator class
    also stores a coefficient for the term, e.g. '3.17 * 2^ 1'.

    The FermionOperator class is designed (in general) to store sums of these
    terms. For instance, an instance of FermionOperator might represent
    3.17 2^ 1 - 66.2 * 8^ 7 6^ 2
    The Fermion Operator class overloads operations for manipulation of
    these objects by the user.

    FermionOperator is a subclass of SymbolicOperator. Importantly, it has
    attributes set as follows::

        actions = (1, 0)
        action_strings = ('^', '')
        action_before_index = False
        different_indices_commute = False

    See the documentation of SymbolicOperator for more details.

    Example:
        .. code-block:: python

            ham = (FermionOperator('0^ 3', .5)
                   + .5 * FermionOperator('3^ 0'))
            # Equivalently
            ham2 = FermionOperator('0^ 3', 0.5)
            ham2 += FermionOperator('3^ 0', 0.5)

    Note:
        Adding FermionOperators is faster using += (as this
        is done by in-place addition). Specifying the coefficient
        during initialization is faster than multiplying a FermionOperator
        with a scalar.
    """
    actions = (1, 0)
    action_strings = ('^', '')
    action_before_index = False
    different_indices_commute = False

    def is_normal_ordered(self):
        """Return whether or not term is in normal order.

        In our convention, normal ordering implies terms are ordered
        from highest tensor factor (on left) to lowest (on right). Also,
        ladder operators come first.
        """
        for term in self.terms:
            for i in range(1, len(term)):
                for j in range(i, 0, -1):
                    right_operator = term[j]
                    left_operator = term[j - 1]
                    if right_operator[1] and not left_operator[1]:
                        return False
                    elif (right_operator[1] == left_operator[1] and
                          right_operator[0] >= left_operator[0]):
                        return False
        return True

    def is_molecular_term(self):
        """Query whether term has correct form to be from a molecular.

        Require that term is particle-number conserving (same number of
        raising and lowering operators). Require that term has 0, 2 or 4
        ladder operators. Require that term conserves spin (parity of
        raising operators equals parity of lowering operators).
        """
        for term in self.terms:
            if len(term) not in (0, 2, 4):
                return False

            # Make sure term conserves particle number and spin.
            spin = 0
            particles = 0
            for operator in term:
                particles += (-1) ** operator[1]  # add 1 if create, else -1
                spin += (-1) ** (operator[0] + operator[1])
            if not (particles == spin == 0):
                return False
        return True<|MERGE_RESOLUTION|>--- conflicted
+++ resolved
@@ -13,12 +13,8 @@
 """FermionOperator stores a sum of products of fermionic ladder operators."""
 import numpy
 
-<<<<<<< HEAD
 from future.utils import iteritems
 from openfermion.ops import SymbolicOperator, prune_unused_indices
-=======
-from openfermion.ops import SymbolicOperator
->>>>>>> 68486828
 
 
 class FermionOperatorError(Exception):
