#   Licensed under the Apache License, Version 2.0 (the "License");
#   you may not use this file except in compliance with the License.
#   You may obtain a copy of the License at
#
#       http://www.apache.org/licenses/LICENSE-2.0
#
#   Unless required by applicable law or agreed to in writing, software
#   distributed under the License is distributed on an "AS IS" BASIS,
#   WITHOUT WARRANTIES OR CONDITIONS OF ANY KIND, either express or implied.
#   See the License for the specific language governing permissions and
#   limitations under the License.
<<<<<<< HEAD
import numpy
=======
from __future__ import division

import copy
>>>>>>> ce2c9498

"""Class for electronic structure Hamiltonians with a diagonal Coulomb term"""


class DiagonalCoulombHamiltonian:
    """Class for storing Hamiltonians of the form

    .. math::

        \sum_{p, q} T_{pq} a^\dagger_p a_q +
        \sum_{p, q} V_{pq} a^\dagger_p a_p a^\dagger_q a_q +
        \\text{constant}

    where

        - :math:`T` is a Hermitian matrix.
        - :math:`V` is a real symmetric matrix.

    Attributes:
        one_body(ndarray): The Hermitian matrix :math:`T`.
        two_body(ndarray): The real symmetric matrix :math:`V`.
        constant(float): The constant.
    """
    def __init__(self, one_body, two_body, constant=0.):
        if two_body.dtype != numpy.float:
            raise ValueError('Two-body tensor has invalid dtype. Expected {} '
                             'but was {}'.format(numpy.float, two_body.dtype))
        if not numpy.allclose(two_body, two_body.T):
            raise ValueError('Two-body tensor must be symmetric.')
        if not numpy.allclose(one_body, one_body.T.conj()):
            raise ValueError('One-body tensor must be Hermitian.')

        # Move the diagonal of two_body to one_body
        diag_indices = numpy.diag_indices(one_body.shape[0])
        one_body[diag_indices] += two_body[diag_indices]
        numpy.fill_diagonal(two_body, 0.)

        self.one_body = one_body
        self.two_body = two_body
        self.constant = constant

    def __imul__(self, multiplier):
        self.one_body *= multiplier
        self.two_body *= multiplier
        self.constant *= multiplier
        return self

    def __mul__(self, multiplier):
        product = copy.deepcopy(self)
        product *= multiplier
        return product

    def __rmul__(self, multiplier):
        product = copy.deepcopy(self)
        product *= multiplier
        return product

    def __itruediv__(self, dividend):
        self.one_body /= dividend
        self.two_body /= dividend
        self.constant /= dividend
        return self

    def __truediv__(self, dividend):
        quotient = copy.deepcopy(self)
        quotient /= dividend
        return quotient

    def __div__(self, divisor):
        """ For compatibility with Python 2. """
        return self.__truediv__(divisor)<|MERGE_RESOLUTION|>--- conflicted
+++ resolved
@@ -9,15 +9,12 @@
 #   WITHOUT WARRANTIES OR CONDITIONS OF ANY KIND, either express or implied.
 #   See the License for the specific language governing permissions and
 #   limitations under the License.
-<<<<<<< HEAD
-import numpy
-=======
+"""Class for electronic structure Hamiltonians with a diagonal Coulomb term"""
 from __future__ import division
 
 import copy
->>>>>>> ce2c9498
 
-"""Class for electronic structure Hamiltonians with a diagonal Coulomb term"""
+import numpy
 
 
 class DiagonalCoulombHamiltonian:
