#   Licensed under the Apache License, Version 2.0 (the "License");
#   you may not use this file except in compliance with the License.
#   You may obtain a copy of the License at
#
#       http://www.apache.org/licenses/LICENSE-2.0
#
#   Unless required by applicable law or agreed to in writing, software
#   distributed under the License is distributed on an "AS IS" BASIS,
#   WITHOUT WARRANTIES OR CONDITIONS OF ANY KIND, either express or implied.
#   See the License for the specific language governing permissions and
#   limitations under the License.

"""QubitOperator stores a sum of Pauli operators acting on qubits."""
<<<<<<< HEAD
=======

import itertools
>>>>>>> 9cbe5d44
import warnings

import numpy

from openfermion.ops._symbolic_operator import SymbolicOperator


# Define products of all Pauli operators for symbolic multiplication.
_PAULI_OPERATOR_PRODUCTS = {('I', 'I'): (1., 'I'),
                            ('I', 'X'): (1., 'X'),
                            ('X', 'I'): (1., 'X'),
                            ('I', 'Y'): (1., 'Y'),
                            ('Y', 'I'): (1., 'Y'),
                            ('I', 'Z'): (1., 'Z'),
                            ('Z', 'I'): (1., 'Z'),
                            ('X', 'X'): (1., 'I'),
                            ('Y', 'Y'): (1., 'I'),
                            ('Z', 'Z'): (1., 'I'),
                            ('X', 'Y'): (1.j, 'Z'),
                            ('X', 'Z'): (-1.j, 'Y'),
                            ('Y', 'X'): (-1.j, 'Z'),
                            ('Y', 'Z'): (1.j, 'X'),
                            ('Z', 'X'): (1.j, 'Y'),
                            ('Z', 'Y'): (-1.j, 'X')}


class QubitOperator(SymbolicOperator):
    """
    A sum of terms acting on qubits, e.g., 0.5 * 'X0 X5' + 0.3 * 'Z1 Z2'.

    A term is an operator acting on n qubits and can be represented as:

    coefficient * local_operator[0] x ... x local_operator[n-1]

    where x is the tensor product. A local operator is a Pauli operator
    ('I', 'X', 'Y', or 'Z') which acts on one qubit. In math notation a term
    is, for example, 0.5 * 'X0 X5', which means that a Pauli X operator acts
    on qubit 0 and 5, while the identity operator acts on all other qubits.

    A QubitOperator represents a sum of terms acting on qubits and overloads
    operations for easy manipulation of these objects by the user.

    Note for a QubitOperator to be a Hamiltonian which is a hermitian
    operator, the coefficients of all terms must be real.

    .. code-block:: python

        hamiltonian = 0.5 * QubitOperator('X0 X5') + 0.3 * QubitOperator('Z0')

    QubitOperator is a subclass of SymbolicOperator. Importantly, it has
    attributes set as follows::

        actions = ('X', 'Y', 'Z')
        action_strings = ('X', 'Y', 'Z')
        action_before_index = True
        different_indices_commute = True

    See the documentation of SymbolicOperator for more details.

    Example:
        .. code-block:: python

            ham = ((QubitOperator('X0 Y3', 0.5)
                    + 0.6 * QubitOperator('X0 Y3')))
            # Equivalently
            ham2 = QubitOperator('X0 Y3', 0.5)
            ham2 += 0.6 * QubitOperator('X0 Y3')

    Note:
        Adding QubitOperators is faster using += (as this
        is done by in-place addition). Specifying the coefficient
        during initialization is faster than multiplying a QubitOperator
        with a scalar.
    """

    @property
    def actions(self):
        """The allowed actions."""
        return ('X', 'Y', 'Z')

    @property
    def action_strings(self):
        """The string representations of the allowed actions."""
        return ('X', 'Y', 'Z')

    @property
    def action_before_index(self):
        """Whether action comes before index in string representations."""
        return True

    @property
    def different_indices_commute(self):
        """Whether factors acting on different indices commute."""
        return True

    def __imul__(self, multiplier):
        """
        Override in-place multiply of SymbolicOperator

        Args:
          multiplier(complex float, or QubitOperator): multiplier
        """
        # Handle scalars.
        if isinstance(multiplier, (int, float, complex)):
            for term in self.terms:
                self.terms[term] *= multiplier
            return self

        # Handle QubitOperator.
        if not isinstance(multiplier, self.__class__):
            raise TypeError('Cannot in-place multiply term of invalid type to '
                            'QubitTerm.')

        result_terms = dict()
        for left_term in self.terms:
            for right_term in multiplier.terms:
                new_coefficient = (self.terms[left_term] *
                                   multiplier.terms[right_term])

                # Loop through local operators and create new sorted list
                # of representing the product local operator:
                product_operators = []
                left_operator_index = 0
                right_operator_index = 0
                n_operators_left = len(left_term)
                n_operators_right = len(right_term)
                while (left_operator_index < n_operators_left and
                       right_operator_index < n_operators_right):
                    (left_qubit, left_loc_op) = (
                        left_term[left_operator_index])
                    (right_qubit, right_loc_op) = (
                        right_term[right_operator_index])

                    # Multiply local operators acting on the same qubit
                    if left_qubit == right_qubit:
                        left_operator_index += 1
                        right_operator_index += 1
                        (scalar, loc_op) = _PAULI_OPERATOR_PRODUCTS[
                            (left_loc_op, right_loc_op)]

                        # Add new term.
                        if loc_op != 'I':
                            product_operators += [(left_qubit, loc_op)]
                            new_coefficient *= scalar
                        # Note if loc_op == 'I', then scalar == 1.0

                    # If left_qubit > right_qubit, add right_loc_op; else,
                    # add left_loc_op.
                    elif left_qubit > right_qubit:
                        product_operators += [(right_qubit, right_loc_op)]
                        right_operator_index += 1
                    else:
                        product_operators += [(left_qubit, left_loc_op)]
                        left_operator_index += 1

                # Finish the remaining operators:
                if left_operator_index == n_operators_left:
                    product_operators += right_term[
                        right_operator_index::]
                elif right_operator_index == n_operators_right:
                    product_operators += left_term[left_operator_index::]

                # Add to result dict
                tmp_key = tuple(product_operators)
                if tmp_key in result_terms:
                    result_terms[tmp_key] += new_coefficient
                else:
                    result_terms[tmp_key] = new_coefficient
        self.terms = result_terms
        return self

    def renormalize(self):
        """Fix the trace norm of an operator to 1"""
        norm = self.induced_norm(2)
        if numpy.isclose(norm, 0.0):
            raise ZeroDivisionError(
                'Cannot renormalize empty or zero operator')
        else:
            self /= norm<|MERGE_RESOLUTION|>--- conflicted
+++ resolved
@@ -11,12 +11,6 @@
 #   limitations under the License.
 
 """QubitOperator stores a sum of Pauli operators acting on qubits."""
-<<<<<<< HEAD
-=======
-
-import itertools
->>>>>>> 9cbe5d44
-import warnings
 
 import numpy
 
