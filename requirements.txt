numpy>=1.11.0
scipy>=1.1.0
h5py>=2.8
networkx
pubchempy
<<<<<<< HEAD
six
sympy
=======
requests~=2.18
>>>>>>> 0242d29b
<|MERGE_RESOLUTION|>--- conflicted
+++ resolved
@@ -3,9 +3,5 @@
 h5py>=2.8
 networkx
 pubchempy
-<<<<<<< HEAD
-six
-sympy
-=======
 requests~=2.18
->>>>>>> 0242d29b
+sympy